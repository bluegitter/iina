// !$*UTF8*$!
{
	archiveVersion = 1;
	classes = {
	};
	objectVersion = 46;
	objects = {

/* Begin PBXBuildFile section */
		5FE59D56E0B71860AC1EDCA8 /* Pods_iina.framework in Frameworks */ = {isa = PBXBuildFile; fileRef = 867483705008F086E07B0A6B /* Pods_iina.framework */; };
		8400D5C41E17C6D2006785F5 /* AboutWindowController.swift in Sources */ = {isa = PBXBuildFile; fileRef = 8400D5C21E17C6D2006785F5 /* AboutWindowController.swift */; };
		8400D5C61E1AB2F1006785F5 /* MainWindowController.xib in Resources */ = {isa = PBXBuildFile; fileRef = 8400D5C81E1AB2F1006785F5 /* MainWindowController.xib */; };
		8400D5C91E1AB2F9006785F5 /* QuickSettingViewController.xib in Resources */ = {isa = PBXBuildFile; fileRef = 8400D5CB1E1AB2F9006785F5 /* QuickSettingViewController.xib */; };
		8400D5CC1E1AB2FF006785F5 /* PlaylistViewController.xib in Resources */ = {isa = PBXBuildFile; fileRef = 8400D5CE1E1AB2FF006785F5 /* PlaylistViewController.xib */; };
		8400D5CF1E1AB306006785F5 /* CropSettingsViewController.xib in Resources */ = {isa = PBXBuildFile; fileRef = 8400D5D11E1AB306006785F5 /* CropSettingsViewController.xib */; };
		8400D5D21E1AB312006785F5 /* InspectorWindowController.xib in Resources */ = {isa = PBXBuildFile; fileRef = 8400D5D41E1AB312006785F5 /* InspectorWindowController.xib */; };
		8400D5D51E1AB317006785F5 /* FilterWindowController.xib in Resources */ = {isa = PBXBuildFile; fileRef = 8400D5D71E1AB317006785F5 /* FilterWindowController.xib */; };
		8400D5D81E1AB31B006785F5 /* AboutWindowController.xib in Resources */ = {isa = PBXBuildFile; fileRef = 8400D5DA1E1AB31B006785F5 /* AboutWindowController.xib */; };
		8400D5DB1E1AB326006785F5 /* FontPickerWindowController.xib in Resources */ = {isa = PBXBuildFile; fileRef = 8400D5DD1E1AB326006785F5 /* FontPickerWindowController.xib */; };
		8400D5DE1E1AB32A006785F5 /* PrefGeneralViewController.xib in Resources */ = {isa = PBXBuildFile; fileRef = 8400D5E01E1AB32A006785F5 /* PrefGeneralViewController.xib */; };
		8400D5E11E1AB32F006785F5 /* PrefUIViewController.xib in Resources */ = {isa = PBXBuildFile; fileRef = 8400D5E31E1AB32F006785F5 /* PrefUIViewController.xib */; };
		8400D5E41E1AB333006785F5 /* PrefControlViewController.xib in Resources */ = {isa = PBXBuildFile; fileRef = 8400D5E61E1AB333006785F5 /* PrefControlViewController.xib */; };
		8400D5E71E1AB337006785F5 /* PrefKeyBindingViewController.xib in Resources */ = {isa = PBXBuildFile; fileRef = 8400D5E91E1AB337006785F5 /* PrefKeyBindingViewController.xib */; };
		8400D5EA1E1AB33B006785F5 /* KeyRecordViewController.xib in Resources */ = {isa = PBXBuildFile; fileRef = 8400D5EC1E1AB33B006785F5 /* KeyRecordViewController.xib */; };
		8400D5ED1E1AB33F006785F5 /* PrefAdvancedViewController.xib in Resources */ = {isa = PBXBuildFile; fileRef = 8400D5EF1E1AB33F006785F5 /* PrefAdvancedViewController.xib */; };
		8400D5F01E1AB344006785F5 /* PrefCodecViewController.xib in Resources */ = {isa = PBXBuildFile; fileRef = 8400D5F21E1AB344006785F5 /* PrefCodecViewController.xib */; };
		8400D5F31E1AB348006785F5 /* PrefSubViewController.xib in Resources */ = {isa = PBXBuildFile; fileRef = 8400D5F51E1AB348006785F5 /* PrefSubViewController.xib */; };
		8400D5F61E1AB34D006785F5 /* PrefNetworkViewController.xib in Resources */ = {isa = PBXBuildFile; fileRef = 8400D5F81E1AB34D006785F5 /* PrefNetworkViewController.xib */; };
		8407D1401E3A684C0043895D /* ViewLayer.swift in Sources */ = {isa = PBXBuildFile; fileRef = 8407D13F1E3A684C0043895D /* ViewLayer.swift */; };
		840D47981DFEEE6A000D9A64 /* KeyMapping.swift in Sources */ = {isa = PBXBuildFile; fileRef = 840D47971DFEEE6A000D9A64 /* KeyMapping.swift */; };
		840D479B1DFEF649000D9A64 /* KeyRecordViewController.swift in Sources */ = {isa = PBXBuildFile; fileRef = 840D47991DFEF649000D9A64 /* KeyRecordViewController.swift */; };
		840D47A01DFEFC49000D9A64 /* KeyRecordView.swift in Sources */ = {isa = PBXBuildFile; fileRef = 840D479F1DFEFC49000D9A64 /* KeyRecordView.swift */; };
		841A599D1E1FF5800079E177 /* SleepPreventer.swift in Sources */ = {isa = PBXBuildFile; fileRef = 841A599C1E1FF5800079E177 /* SleepPreventer.swift */; };
		8434BAA71D5DF2DA003BECF2 /* Extensions.swift in Sources */ = {isa = PBXBuildFile; fileRef = 8434BAA61D5DF2DA003BECF2 /* Extensions.swift */; };
		8434BAA91D5E3C2B003BECF2 /* Formatters.swift in Sources */ = {isa = PBXBuildFile; fileRef = 8434BAA81D5E3C2B003BECF2 /* Formatters.swift */; };
		8434BAAD1D5E4546003BECF2 /* SlideUpButton.swift in Sources */ = {isa = PBXBuildFile; fileRef = 8434BAAC1D5E4546003BECF2 /* SlideUpButton.swift */; };
		843FFD4D1D5DAA01001F3A44 /* RoundedTextFieldCell.swift in Sources */ = {isa = PBXBuildFile; fileRef = 843FFD4C1D5DAA01001F3A44 /* RoundedTextFieldCell.swift */; };
		844D72EF1E056E1400522E5E /* input.conf in Copy Configs */ = {isa = PBXBuildFile; fileRef = 84E745D81DFDE8C100588DED /* input.conf */; };
		844DE1BF1D3E2B9900272589 /* MPVEvent.swift in Sources */ = {isa = PBXBuildFile; fileRef = 844DE1BE1D3E2B9900272589 /* MPVEvent.swift */; };
		8450403D1E0A9EE20079C194 /* InspectorWindowController.swift in Sources */ = {isa = PBXBuildFile; fileRef = 8450403B1E0A9EE20079C194 /* InspectorWindowController.swift */; };
		845040401E0ACADD0079C194 /* MPVNode.swift in Sources */ = {isa = PBXBuildFile; fileRef = 8450403F1E0ACADD0079C194 /* MPVNode.swift */; };
		845040471E0B0F500079C194 /* CropSettingsViewController.swift in Sources */ = {isa = PBXBuildFile; fileRef = 845040451E0B0F500079C194 /* CropSettingsViewController.swift */; };
		8450404A1E0B13230079C194 /* CropBoxView.swift in Sources */ = {isa = PBXBuildFile; fileRef = 845040491E0B13230079C194 /* CropBoxView.swift */; };
		8452DD851D3B956D008A543A /* Preference.swift in Sources */ = {isa = PBXBuildFile; fileRef = 8452DD841D3B956D008A543A /* Preference.swift */; };
		8452DD891D3CB4EF008A543A /* vertexShader.glsl in Resources */ = {isa = PBXBuildFile; fileRef = 8452DD881D3CB4EF008A543A /* vertexShader.glsl */; };
		8452DD8B1D3CB519008A543A /* fragmentShader.glsl in Resources */ = {isa = PBXBuildFile; fileRef = 8452DD8A1D3CB519008A543A /* fragmentShader.glsl */; };
		845ABEAC1D4D19C000BFB15B /* MPVTrack.swift in Sources */ = {isa = PBXBuildFile; fileRef = 845ABEAB1D4D19C000BFB15B /* MPVTrack.swift */; };
		845AC09C1E1AE6C10080B614 /* Localizable.strings in Resources */ = {isa = PBXBuildFile; fileRef = 845AC09E1E1AE6C10080B614 /* Localizable.strings */; };
		845FB0C71D39462E00C011E0 /* ControlBarView.swift in Sources */ = {isa = PBXBuildFile; fileRef = 845FB0C61D39462E00C011E0 /* ControlBarView.swift */; };
		8460FBA91D6497490081841B /* PlaylistViewController.swift in Sources */ = {isa = PBXBuildFile; fileRef = 8460FBA71D6497490081841B /* PlaylistViewController.swift */; };
		8461C52E1D45FFF6006E91FF /* PlaySliderCell.swift in Sources */ = {isa = PBXBuildFile; fileRef = 8461C52D1D45FFF6006E91FF /* PlaySliderCell.swift */; };
		8461C5301D462488006E91FF /* VideoTime.swift in Sources */ = {isa = PBXBuildFile; fileRef = 8461C52F1D462488006E91FF /* VideoTime.swift */; };
		8466BE181D5CDD0300039D03 /* QuickSettingViewController.swift in Sources */ = {isa = PBXBuildFile; fileRef = 8466BE161D5CDD0300039D03 /* QuickSettingViewController.swift */; };
		847644081D48B413004F6DF5 /* MPVOption.swift in Sources */ = {isa = PBXBuildFile; fileRef = 847644071D48B413004F6DF5 /* MPVOption.swift */; };
		8476440A1D48CC3D004F6DF5 /* MPVCommand.swift in Sources */ = {isa = PBXBuildFile; fileRef = 847644091D48CC3D004F6DF5 /* MPVCommand.swift */; };
		8476440C1D48F63D004F6DF5 /* OSDMessage.swift in Sources */ = {isa = PBXBuildFile; fileRef = 8476440B1D48F63D004F6DF5 /* OSDMessage.swift */; };
		84791C8B1D405E9D0069E28A /* PlaybackInfo.swift in Sources */ = {isa = PBXBuildFile; fileRef = 84791C8A1D405E9D0069E28A /* PlaybackInfo.swift */; };
		84795C371E0825AD0059A648 /* GifGenerator.swift in Sources */ = {isa = PBXBuildFile; fileRef = 84795C361E0825AD0059A648 /* GifGenerator.swift */; };
		84795C3A1E083EE30059A648 /* PrefControlViewController.swift in Sources */ = {isa = PBXBuildFile; fileRef = 84795C381E083EE30059A648 /* PrefControlViewController.swift */; };
		847C62CA1DC13CDA00E1EF16 /* PrefGeneralViewController.swift in Sources */ = {isa = PBXBuildFile; fileRef = 847C62C81DC13CDA00E1EF16 /* PrefGeneralViewController.swift */; };
		84817C961DBDCA5F00CC2279 /* SettingsListCellView.swift in Sources */ = {isa = PBXBuildFile; fileRef = 84817C951DBDCA5F00CC2279 /* SettingsListCellView.swift */; };
		84817C981DBDCE4300CC2279 /* RoundedColorWell.swift in Sources */ = {isa = PBXBuildFile; fileRef = 84817C971DBDCE4300CC2279 /* RoundedColorWell.swift */; };
		84817CE91DBE2E5300CC2279 /* autoload.lua in Copy Lua Scripts */ = {isa = PBXBuildFile; fileRef = 84817CE61DBE2D0300CC2279 /* autoload.lua */; };
		84879A981E0FFC7E0004F894 /* PrefUIViewController.swift in Sources */ = {isa = PBXBuildFile; fileRef = 84879A961E0FFC7E0004F894 /* PrefUIViewController.swift */; };
		84879A9B1E1032480004F894 /* ShortcutAvailableTextField.swift in Sources */ = {isa = PBXBuildFile; fileRef = 84879A9A1E1032480004F894 /* ShortcutAvailableTextField.swift */; };
		8487BEC11D744FA800FD17B0 /* FlippedView.swift in Sources */ = {isa = PBXBuildFile; fileRef = 8487BEC01D744FA800FD17B0 /* FlippedView.swift */; };
		8487BEC31D76A1AF00FD17B0 /* MenuController.swift in Sources */ = {isa = PBXBuildFile; fileRef = 8487BEC21D76A1AF00FD17B0 /* MenuController.swift */; };
		8488D6DC1E1167EF00D5B952 /* FileSize.swift in Sources */ = {isa = PBXBuildFile; fileRef = 8488D6DB1E1167EF00D5B952 /* FileSize.swift */; };
		8488D6DF1E11791300D5B952 /* PrefCodecViewController.swift in Sources */ = {isa = PBXBuildFile; fileRef = 8488D6DD1E11791300D5B952 /* PrefCodecViewController.swift */; };
		8488D6E31E1183D300D5B952 /* PrefSubViewController.swift in Sources */ = {isa = PBXBuildFile; fileRef = 8488D6E11E1183D300D5B952 /* PrefSubViewController.swift */; };
		8488D6E71E11ABE900D5B952 /* PrefNetworkViewController.swift in Sources */ = {isa = PBXBuildFile; fileRef = 8488D6E51E11ABE900D5B952 /* PrefNetworkViewController.swift */; };
		84A0BA901D2F8D4100BC8DA1 /* IINAError.swift in Sources */ = {isa = PBXBuildFile; fileRef = 84A0BA8F1D2F8D4100BC8DA1 /* IINAError.swift */; };
		84A0BA951D2F9E9600BC8DA1 /* MainMenu.xib in Resources */ = {isa = PBXBuildFile; fileRef = 84A0BA931D2F9E9600BC8DA1 /* MainMenu.xib */; };
		84A0BA971D2FA1CE00BC8DA1 /* PlayerCore.swift in Sources */ = {isa = PBXBuildFile; fileRef = 84A0BA961D2FA1CE00BC8DA1 /* PlayerCore.swift */; };
		84A0BA991D2FAAA700BC8DA1 /* MPVController.swift in Sources */ = {isa = PBXBuildFile; fileRef = 84A0BA981D2FAAA700BC8DA1 /* MPVController.swift */; };
		84A0BA9B1D2FAB4100BC8DA1 /* Parameter.swift in Sources */ = {isa = PBXBuildFile; fileRef = 84A0BA9A1D2FAB4100BC8DA1 /* Parameter.swift */; };
		84A0BA9E1D2FAD4000BC8DA1 /* MainWindowController.swift in Sources */ = {isa = PBXBuildFile; fileRef = 84A0BA9C1D2FAD4000BC8DA1 /* MainWindowController.swift */; };
		84A0BAA11D2FAE7600BC8DA1 /* VideoView.swift in Sources */ = {isa = PBXBuildFile; fileRef = 84A0BAA01D2FAE7600BC8DA1 /* VideoView.swift */; };
		84A886E41E24F37D008755BB /* ShooterSubtitle.swift in Sources */ = {isa = PBXBuildFile; fileRef = 84A886E31E24F37D008755BB /* ShooterSubtitle.swift */; };
		84A886E61E24F3BD008755BB /* OnlineSubtitle.swift in Sources */ = {isa = PBXBuildFile; fileRef = 84A886E51E24F3BD008755BB /* OnlineSubtitle.swift */; };
		84A886EC1E2573A5008755BB /* JustExtension.swift in Sources */ = {isa = PBXBuildFile; fileRef = 84A886EB1E2573A5008755BB /* JustExtension.swift */; };
		84A886EE1E269A2A008755BB /* iina-default-input.conf in Resources */ = {isa = PBXBuildFile; fileRef = 84A886ED1E269A2A008755BB /* iina-default-input.conf */; };
		84A886EF1E269E67008755BB /* iina-default-input.conf in Copy Configs */ = {isa = PBXBuildFile; fileRef = 84A886ED1E269A2A008755BB /* iina-default-input.conf */; };
		84A886F11E26A2CB008755BB /* UpdateChecker.swift in Sources */ = {isa = PBXBuildFile; fileRef = 84A886F01E26A2CB008755BB /* UpdateChecker.swift */; };
		84A886F31E26CA24008755BB /* Regex.swift in Sources */ = {isa = PBXBuildFile; fileRef = 84A886F21E26CA24008755BB /* Regex.swift */; };
		84AABE8B1DBF634600D138FD /* CharEncoding.swift in Sources */ = {isa = PBXBuildFile; fileRef = 84AABE8A1DBF634600D138FD /* CharEncoding.swift */; };
		84AABE941DBFAF1A00D138FD /* FontPickerWindowController.swift in Sources */ = {isa = PBXBuildFile; fileRef = 84AABE921DBFAF1A00D138FD /* FontPickerWindowController.swift */; };
		84AABE981DBFB62F00D138FD /* FixedFontManager.m in Sources */ = {isa = PBXBuildFile; fileRef = 84AABE971DBFB62F00D138FD /* FixedFontManager.m */; };
		84AE59491E0FD65800771B7E /* MainWindowMenuActions.swift in Sources */ = {isa = PBXBuildFile; fileRef = 84AE59481E0FD65800771B7E /* MainWindowMenuActions.swift */; };
		84BEEC3F1DFEDE2F00F945CA /* PrefKeyBindingViewController.swift in Sources */ = {isa = PBXBuildFile; fileRef = 84BEEC3D1DFEDE2F00F945CA /* PrefKeyBindingViewController.swift */; };
		84BEEC421DFEE46200F945CA /* StreamReader.swift in Sources */ = {isa = PBXBuildFile; fileRef = 84BEEC411DFEE46200F945CA /* StreamReader.swift */; };
		84C4306E1E390C3F00BE5E9C /* libmpv.1.24.0.dylib in Frameworks */ = {isa = PBXBuildFile; fileRef = 84C4306B1E390C3F00BE5E9C /* libmpv.1.24.0.dylib */; };
		84C430711E390C6B00BE5E9C /* libmpv.1.24.0.dylib in Copy Dylibs */ = {isa = PBXBuildFile; fileRef = 84C4306B1E390C3F00BE5E9C /* libmpv.1.24.0.dylib */; settings = {ATTRIBUTES = (CodeSignOnCopy, ); }; };
		84C430721E390C6B00BE5E9C /* libmpv.1.dylib in Copy Dylibs */ = {isa = PBXBuildFile; fileRef = 84C4306C1E390C3F00BE5E9C /* libmpv.1.dylib */; settings = {ATTRIBUTES = (CodeSignOnCopy, ); }; };
		84C430731E390C6B00BE5E9C /* libmpv.dylib in Copy Dylibs */ = {isa = PBXBuildFile; fileRef = 84C4306D1E390C3F00BE5E9C /* libmpv.dylib */; settings = {ATTRIBUTES = (CodeSignOnCopy, ); }; };
		84C430791E39D01D00BE5E9C /* Python in Copy Dylibs */ = {isa = PBXBuildFile; fileRef = 84C430771E39D00900BE5E9C /* Python */; settings = {ATTRIBUTES = (CodeSignOnCopy, ); }; };
		84C8D58F1D794CE600D98A0E /* MPVFilter.swift in Sources */ = {isa = PBXBuildFile; fileRef = 84C8D58E1D794CE600D98A0E /* MPVFilter.swift */; };
		84C8D5911D796F9700D98A0E /* Aspect.swift in Sources */ = {isa = PBXBuildFile; fileRef = 84C8D5901D796F9700D98A0E /* Aspect.swift */; };
		84D377631D6B66DE007F7396 /* MPVPlaylistItem.swift in Sources */ = {isa = PBXBuildFile; fileRef = 84D377621D6B66DE007F7396 /* MPVPlaylistItem.swift */; };
		84D377651D7370EE007F7396 /* ChapterTableCellView.swift in Sources */ = {isa = PBXBuildFile; fileRef = 84D377641D7370EE007F7396 /* ChapterTableCellView.swift */; };
		84D377671D737F58007F7396 /* MPVChapter.swift in Sources */ = {isa = PBXBuildFile; fileRef = 84D377661D737F58007F7396 /* MPVChapter.swift */; };
		84E295C01E2CF9F5006388F7 /* ObjcUtils.m in Sources */ = {isa = PBXBuildFile; fileRef = 84E295BF1E2CF9F4006388F7 /* ObjcUtils.m */; };
		84E48D4E1E0F1090002C7A3F /* FilterWindowController.swift in Sources */ = {isa = PBXBuildFile; fileRef = 84E48D4C1E0F1090002C7A3F /* FilterWindowController.swift */; };
		84E745D41DFDB27B00588DED /* PlaylistDragDestView.swift in Sources */ = {isa = PBXBuildFile; fileRef = 84E745D31DFDB27B00588DED /* PlaylistDragDestView.swift */; };
		84E745D61DFDD4FD00588DED /* KeyCodeHelper.swift in Sources */ = {isa = PBXBuildFile; fileRef = 84E745D51DFDD4FD00588DED /* KeyCodeHelper.swift */; };
		84EB1EDA1D2F51D3004FA5A1 /* AppDelegate.swift in Sources */ = {isa = PBXBuildFile; fileRef = 84EB1ED91D2F51D3004FA5A1 /* AppDelegate.swift */; };
		84EB1EDC1D2F51D3004FA5A1 /* Assets.xcassets in Resources */ = {isa = PBXBuildFile; fileRef = 84EB1EDB1D2F51D3004FA5A1 /* Assets.xcassets */; };
		84EB1F051D2F5C5B004FA5A1 /* AppData.swift in Sources */ = {isa = PBXBuildFile; fileRef = 84EB1F041D2F5C5B004FA5A1 /* AppData.swift */; };
		84EB1F071D2F5E76004FA5A1 /* Utility.swift in Sources */ = {isa = PBXBuildFile; fileRef = 84EB1F061D2F5E76004FA5A1 /* Utility.swift */; };
		84ED99FF1E009C8100A5159B /* PrefAdvancedViewController.swift in Sources */ = {isa = PBXBuildFile; fileRef = 84ED99FD1E009C8100A5159B /* PrefAdvancedViewController.swift */; };
		84F725561D4783EE000DEF1B /* VolumeSliderCell.swift in Sources */ = {isa = PBXBuildFile; fileRef = 84F725551D4783EE000DEF1B /* VolumeSliderCell.swift */; };
		84F7258F1D486185000DEF1B /* MPVProperty.swift in Sources */ = {isa = PBXBuildFile; fileRef = 84F7258E1D486185000DEF1B /* MPVProperty.swift */; };
		84F942661E376136009B879B /* libass.9.dylib in Copy Dylibs */ = {isa = PBXBuildFile; fileRef = 84F942281E376126009B879B /* libass.9.dylib */; settings = {ATTRIBUTES = (CodeSignOnCopy, ); }; };
		84F942671E376136009B879B /* libavcodec.57.dylib in Copy Dylibs */ = {isa = PBXBuildFile; fileRef = 84F942291E376126009B879B /* libavcodec.57.dylib */; settings = {ATTRIBUTES = (CodeSignOnCopy, ); }; };
		84F942681E376136009B879B /* libavdevice.57.dylib in Copy Dylibs */ = {isa = PBXBuildFile; fileRef = 84F9422A1E376126009B879B /* libavdevice.57.dylib */; settings = {ATTRIBUTES = (CodeSignOnCopy, ); }; };
		84F942691E376136009B879B /* libavfilter.6.dylib in Copy Dylibs */ = {isa = PBXBuildFile; fileRef = 84F9422B1E376126009B879B /* libavfilter.6.dylib */; settings = {ATTRIBUTES = (CodeSignOnCopy, ); }; };
		84F9426A1E376136009B879B /* libavformat.57.dylib in Copy Dylibs */ = {isa = PBXBuildFile; fileRef = 84F9422C1E376126009B879B /* libavformat.57.dylib */; settings = {ATTRIBUTES = (CodeSignOnCopy, ); }; };
		84F9426B1E376136009B879B /* libavresample.3.dylib in Copy Dylibs */ = {isa = PBXBuildFile; fileRef = 84F9422D1E376126009B879B /* libavresample.3.dylib */; settings = {ATTRIBUTES = (CodeSignOnCopy, ); }; };
		84F9426C1E376136009B879B /* libavutil.55.dylib in Copy Dylibs */ = {isa = PBXBuildFile; fileRef = 84F9422E1E376126009B879B /* libavutil.55.dylib */; settings = {ATTRIBUTES = (CodeSignOnCopy, ); }; };
		84F9426D1E376136009B879B /* libbluray.1.dylib in Copy Dylibs */ = {isa = PBXBuildFile; fileRef = 84F9422F1E376126009B879B /* libbluray.1.dylib */; settings = {ATTRIBUTES = (CodeSignOnCopy, ); }; };
		84F9426E1E376136009B879B /* libfontconfig.1.dylib in Copy Dylibs */ = {isa = PBXBuildFile; fileRef = 84F942301E376126009B879B /* libfontconfig.1.dylib */; settings = {ATTRIBUTES = (CodeSignOnCopy, ); }; };
		84F9426F1E376136009B879B /* libfreetype.6.dylib in Copy Dylibs */ = {isa = PBXBuildFile; fileRef = 84F942311E376126009B879B /* libfreetype.6.dylib */; settings = {ATTRIBUTES = (CodeSignOnCopy, ); }; };
		84F942701E376136009B879B /* libfribidi.0.dylib in Copy Dylibs */ = {isa = PBXBuildFile; fileRef = 84F942321E376126009B879B /* libfribidi.0.dylib */; settings = {ATTRIBUTES = (CodeSignOnCopy, ); }; };
		84F942711E376136009B879B /* libglib-2.0.0.dylib in Copy Dylibs */ = {isa = PBXBuildFile; fileRef = 84F942331E376126009B879B /* libglib-2.0.0.dylib */; settings = {ATTRIBUTES = (CodeSignOnCopy, ); }; };
		84F942721E376136009B879B /* libharfbuzz.0.dylib in Copy Dylibs */ = {isa = PBXBuildFile; fileRef = 84F942341E376126009B879B /* libharfbuzz.0.dylib */; settings = {ATTRIBUTES = (CodeSignOnCopy, ); }; };
		84F942731E376136009B879B /* libintl.8.dylib in Copy Dylibs */ = {isa = PBXBuildFile; fileRef = 84F942351E376126009B879B /* libintl.8.dylib */; settings = {ATTRIBUTES = (CodeSignOnCopy, ); }; };
		84F942741E376136009B879B /* libjpeg.8.dylib in Copy Dylibs */ = {isa = PBXBuildFile; fileRef = 84F942361E376126009B879B /* libjpeg.8.dylib */; settings = {ATTRIBUTES = (CodeSignOnCopy, ); }; };
		84F942751E376136009B879B /* liblcms2.2.dylib in Copy Dylibs */ = {isa = PBXBuildFile; fileRef = 84F942371E376126009B879B /* liblcms2.2.dylib */; settings = {ATTRIBUTES = (CodeSignOnCopy, ); }; };
		84F942761E376136009B879B /* liblua.5.2.dylib in Copy Dylibs */ = {isa = PBXBuildFile; fileRef = 84F942381E376126009B879B /* liblua.5.2.dylib */; settings = {ATTRIBUTES = (CodeSignOnCopy, ); }; };
		84F942771E376136009B879B /* libmp3lame.0.dylib in Copy Dylibs */ = {isa = PBXBuildFile; fileRef = 84F942391E376126009B879B /* libmp3lame.0.dylib */; settings = {ATTRIBUTES = (CodeSignOnCopy, ); }; };
		84F942791E376136009B879B /* libpcre.1.dylib in Copy Dylibs */ = {isa = PBXBuildFile; fileRef = 84F9423B1E376126009B879B /* libpcre.1.dylib */; settings = {ATTRIBUTES = (CodeSignOnCopy, ); }; };
		84F9427A1E376136009B879B /* libpng16.16.dylib in Copy Dylibs */ = {isa = PBXBuildFile; fileRef = 84F9423C1E376126009B879B /* libpng16.16.dylib */; settings = {ATTRIBUTES = (CodeSignOnCopy, ); }; };
		84F9427B1E376136009B879B /* libpostproc.54.dylib in Copy Dylibs */ = {isa = PBXBuildFile; fileRef = 84F9423D1E376126009B879B /* libpostproc.54.dylib */; settings = {ATTRIBUTES = (CodeSignOnCopy, ); }; };
		84F9427C1E376136009B879B /* libswresample.2.dylib in Copy Dylibs */ = {isa = PBXBuildFile; fileRef = 84F9423E1E376126009B879B /* libswresample.2.dylib */; settings = {ATTRIBUTES = (CodeSignOnCopy, ); }; };
		84F9427D1E376136009B879B /* libswscale.4.dylib in Copy Dylibs */ = {isa = PBXBuildFile; fileRef = 84F9423F1E376126009B879B /* libswscale.4.dylib */; settings = {ATTRIBUTES = (CodeSignOnCopy, ); }; };
		84F9427E1E376136009B879B /* libuchardet.0.dylib in Copy Dylibs */ = {isa = PBXBuildFile; fileRef = 84F942401E376126009B879B /* libuchardet.0.dylib */; settings = {ATTRIBUTES = (CodeSignOnCopy, ); }; };
		84F9427F1E376136009B879B /* libvapoursynth-script.0.dylib in Copy Dylibs */ = {isa = PBXBuildFile; fileRef = 84F942411E376126009B879B /* libvapoursynth-script.0.dylib */; settings = {ATTRIBUTES = (CodeSignOnCopy, ); }; };
		84F942801E376136009B879B /* libvapoursynth.dylib in Copy Dylibs */ = {isa = PBXBuildFile; fileRef = 84F942421E376126009B879B /* libvapoursynth.dylib */; settings = {ATTRIBUTES = (CodeSignOnCopy, ); }; };
		84F942811E376136009B879B /* libx264.148.dylib in Copy Dylibs */ = {isa = PBXBuildFile; fileRef = 84F942431E376126009B879B /* libx264.148.dylib */; settings = {ATTRIBUTES = (CodeSignOnCopy, ); }; };
		84F942821E376136009B879B /* libzimg.2.dylib in Copy Dylibs */ = {isa = PBXBuildFile; fileRef = 84F942441E376126009B879B /* libzimg.2.dylib */; settings = {ATTRIBUTES = (CodeSignOnCopy, ); }; };
		9E47DAC01E3CFA6D00457420 /* DurationDisplayTextField.swift in Sources */ = {isa = PBXBuildFile; fileRef = 9E47DABF1E3CFA6D00457420 /* DurationDisplayTextField.swift */; };
		C789872F1E34EF170005769F /* InfoPlist.strings in Resources */ = {isa = PBXBuildFile; fileRef = C78987311E34EF170005769F /* InfoPlist.strings */; };
/* End PBXBuildFile section */

/* Begin PBXCopyFilesBuildPhase section */
		84817C991DBDF57C00CC2279 /* Copy Dylibs */ = {
			isa = PBXCopyFilesBuildPhase;
			buildActionMask = 2147483647;
			dstPath = "";
			dstSubfolderSpec = 10;
			files = (
				84C430791E39D01D00BE5E9C /* Python in Copy Dylibs */,
				84C430711E390C6B00BE5E9C /* libmpv.1.24.0.dylib in Copy Dylibs */,
				84C430721E390C6B00BE5E9C /* libmpv.1.dylib in Copy Dylibs */,
				84C430731E390C6B00BE5E9C /* libmpv.dylib in Copy Dylibs */,
				84F942661E376136009B879B /* libass.9.dylib in Copy Dylibs */,
				84F942671E376136009B879B /* libavcodec.57.dylib in Copy Dylibs */,
				84F942681E376136009B879B /* libavdevice.57.dylib in Copy Dylibs */,
				84F942691E376136009B879B /* libavfilter.6.dylib in Copy Dylibs */,
				84F9426A1E376136009B879B /* libavformat.57.dylib in Copy Dylibs */,
				84F9426B1E376136009B879B /* libavresample.3.dylib in Copy Dylibs */,
				84F9426C1E376136009B879B /* libavutil.55.dylib in Copy Dylibs */,
				84F9426D1E376136009B879B /* libbluray.1.dylib in Copy Dylibs */,
				84F9426E1E376136009B879B /* libfontconfig.1.dylib in Copy Dylibs */,
				84F9426F1E376136009B879B /* libfreetype.6.dylib in Copy Dylibs */,
				84F942701E376136009B879B /* libfribidi.0.dylib in Copy Dylibs */,
				84F942711E376136009B879B /* libglib-2.0.0.dylib in Copy Dylibs */,
				84F942721E376136009B879B /* libharfbuzz.0.dylib in Copy Dylibs */,
				84F942731E376136009B879B /* libintl.8.dylib in Copy Dylibs */,
				84F942741E376136009B879B /* libjpeg.8.dylib in Copy Dylibs */,
				84F942751E376136009B879B /* liblcms2.2.dylib in Copy Dylibs */,
				84F942761E376136009B879B /* liblua.5.2.dylib in Copy Dylibs */,
				84F942771E376136009B879B /* libmp3lame.0.dylib in Copy Dylibs */,
				84F942791E376136009B879B /* libpcre.1.dylib in Copy Dylibs */,
				84F9427A1E376136009B879B /* libpng16.16.dylib in Copy Dylibs */,
				84F9427B1E376136009B879B /* libpostproc.54.dylib in Copy Dylibs */,
				84F9427C1E376136009B879B /* libswresample.2.dylib in Copy Dylibs */,
				84F9427D1E376136009B879B /* libswscale.4.dylib in Copy Dylibs */,
				84F9427E1E376136009B879B /* libuchardet.0.dylib in Copy Dylibs */,
				84F9427F1E376136009B879B /* libvapoursynth-script.0.dylib in Copy Dylibs */,
				84F942801E376136009B879B /* libvapoursynth.dylib in Copy Dylibs */,
				84F942811E376136009B879B /* libx264.148.dylib in Copy Dylibs */,
				84F942821E376136009B879B /* libzimg.2.dylib in Copy Dylibs */,
			);
			name = "Copy Dylibs";
			runOnlyForDeploymentPostprocessing = 0;
		};
		84817CE81DBE2E3200CC2279 /* Copy Lua Scripts */ = {
			isa = PBXCopyFilesBuildPhase;
			buildActionMask = 2147483647;
			dstPath = scripts;
			dstSubfolderSpec = 7;
			files = (
				84817CE91DBE2E5300CC2279 /* autoload.lua in Copy Lua Scripts */,
			);
			name = "Copy Lua Scripts";
			runOnlyForDeploymentPostprocessing = 0;
		};
		84E745DA1DFDE9C600588DED /* Copy Configs */ = {
			isa = PBXCopyFilesBuildPhase;
			buildActionMask = 2147483647;
			dstPath = config;
			dstSubfolderSpec = 7;
			files = (
				84A886EF1E269E67008755BB /* iina-default-input.conf in Copy Configs */,
				844D72EF1E056E1400522E5E /* input.conf in Copy Configs */,
			);
			name = "Copy Configs";
			runOnlyForDeploymentPostprocessing = 0;
		};
/* End PBXCopyFilesBuildPhase section */

/* Begin PBXFileReference section */
		61C6D8870FEB96F250D1448D /* Pods-iina.release.xcconfig */ = {isa = PBXFileReference; includeInIndex = 1; lastKnownFileType = text.xcconfig; name = "Pods-iina.release.xcconfig"; path = "Pods/Target Support Files/Pods-iina/Pods-iina.release.xcconfig"; sourceTree = "<group>"; };
		72CAEE6D1E229EAE00B8C894 /* zh-Hans */ = {isa = PBXFileReference; lastKnownFileType = text.plist.strings; name = "zh-Hans"; path = "zh-Hans.lproj/PrefGeneralViewController.strings"; sourceTree = "<group>"; };
		8400D5C21E17C6D2006785F5 /* AboutWindowController.swift */ = {isa = PBXFileReference; fileEncoding = 4; lastKnownFileType = sourcecode.swift; path = AboutWindowController.swift; sourceTree = "<group>"; };
		8400D5C71E1AB2F1006785F5 /* Base */ = {isa = PBXFileReference; lastKnownFileType = file.xib; name = Base; path = Base.lproj/MainWindowController.xib; sourceTree = "<group>"; };
		8400D5CA1E1AB2F9006785F5 /* Base */ = {isa = PBXFileReference; lastKnownFileType = file.xib; name = Base; path = Base.lproj/QuickSettingViewController.xib; sourceTree = "<group>"; };
		8400D5CD1E1AB2FF006785F5 /* Base */ = {isa = PBXFileReference; lastKnownFileType = file.xib; name = Base; path = Base.lproj/PlaylistViewController.xib; sourceTree = "<group>"; };
		8400D5D01E1AB306006785F5 /* Base */ = {isa = PBXFileReference; lastKnownFileType = file.xib; name = Base; path = Base.lproj/CropSettingsViewController.xib; sourceTree = "<group>"; };
		8400D5D31E1AB312006785F5 /* Base */ = {isa = PBXFileReference; lastKnownFileType = file.xib; name = Base; path = Base.lproj/InspectorWindowController.xib; sourceTree = "<group>"; };
		8400D5D61E1AB317006785F5 /* Base */ = {isa = PBXFileReference; lastKnownFileType = file.xib; name = Base; path = Base.lproj/FilterWindowController.xib; sourceTree = "<group>"; };
		8400D5D91E1AB31B006785F5 /* Base */ = {isa = PBXFileReference; lastKnownFileType = file.xib; name = Base; path = Base.lproj/AboutWindowController.xib; sourceTree = "<group>"; };
		8400D5DC1E1AB326006785F5 /* Base */ = {isa = PBXFileReference; lastKnownFileType = file.xib; name = Base; path = Base.lproj/FontPickerWindowController.xib; sourceTree = "<group>"; };
		8400D5DF1E1AB32A006785F5 /* Base */ = {isa = PBXFileReference; lastKnownFileType = file.xib; name = Base; path = Base.lproj/PrefGeneralViewController.xib; sourceTree = "<group>"; };
		8400D5E21E1AB32F006785F5 /* Base */ = {isa = PBXFileReference; lastKnownFileType = file.xib; name = Base; path = Base.lproj/PrefUIViewController.xib; sourceTree = "<group>"; };
		8400D5E51E1AB333006785F5 /* Base */ = {isa = PBXFileReference; lastKnownFileType = file.xib; name = Base; path = Base.lproj/PrefControlViewController.xib; sourceTree = "<group>"; };
		8400D5E81E1AB337006785F5 /* Base */ = {isa = PBXFileReference; lastKnownFileType = file.xib; name = Base; path = Base.lproj/PrefKeyBindingViewController.xib; sourceTree = "<group>"; };
		8400D5EB1E1AB33B006785F5 /* Base */ = {isa = PBXFileReference; lastKnownFileType = file.xib; name = Base; path = Base.lproj/KeyRecordViewController.xib; sourceTree = "<group>"; };
		8400D5EE1E1AB33F006785F5 /* Base */ = {isa = PBXFileReference; lastKnownFileType = file.xib; name = Base; path = Base.lproj/PrefAdvancedViewController.xib; sourceTree = "<group>"; };
		8400D5F11E1AB344006785F5 /* Base */ = {isa = PBXFileReference; lastKnownFileType = file.xib; name = Base; path = Base.lproj/PrefCodecViewController.xib; sourceTree = "<group>"; };
		8400D5F41E1AB348006785F5 /* Base */ = {isa = PBXFileReference; lastKnownFileType = file.xib; name = Base; path = Base.lproj/PrefSubViewController.xib; sourceTree = "<group>"; };
		8400D5F71E1AB34D006785F5 /* Base */ = {isa = PBXFileReference; lastKnownFileType = file.xib; name = Base; path = Base.lproj/PrefNetworkViewController.xib; sourceTree = "<group>"; };
		8400D5F91E1AB411006785F5 /* zh-Hans */ = {isa = PBXFileReference; lastKnownFileType = text.plist.strings; name = "zh-Hans"; path = "zh-Hans.lproj/MainMenu.strings"; sourceTree = "<group>"; };
		8400D5FA1E1AB411006785F5 /* zh-Hans */ = {isa = PBXFileReference; lastKnownFileType = text.plist.strings; name = "zh-Hans"; path = "zh-Hans.lproj/MainWindowController.strings"; sourceTree = "<group>"; };
		8400D5FB1E1AB411006785F5 /* zh-Hans */ = {isa = PBXFileReference; lastKnownFileType = text.plist.strings; name = "zh-Hans"; path = "zh-Hans.lproj/QuickSettingViewController.strings"; sourceTree = "<group>"; };
		8400D5FC1E1AB411006785F5 /* zh-Hans */ = {isa = PBXFileReference; lastKnownFileType = text.plist.strings; name = "zh-Hans"; path = "zh-Hans.lproj/PlaylistViewController.strings"; sourceTree = "<group>"; };
		8400D5FD1E1AB412006785F5 /* zh-Hans */ = {isa = PBXFileReference; lastKnownFileType = text.plist.strings; name = "zh-Hans"; path = "zh-Hans.lproj/CropSettingsViewController.strings"; sourceTree = "<group>"; };
		8400D5FE1E1AB412006785F5 /* zh-Hans */ = {isa = PBXFileReference; lastKnownFileType = text.plist.strings; name = "zh-Hans"; path = "zh-Hans.lproj/InspectorWindowController.strings"; sourceTree = "<group>"; };
		8400D5FF1E1AB412006785F5 /* zh-Hans */ = {isa = PBXFileReference; lastKnownFileType = text.plist.strings; name = "zh-Hans"; path = "zh-Hans.lproj/FilterWindowController.strings"; sourceTree = "<group>"; };
		8400D6001E1AB412006785F5 /* zh-Hans */ = {isa = PBXFileReference; lastKnownFileType = text.plist.strings; name = "zh-Hans"; path = "zh-Hans.lproj/AboutWindowController.strings"; sourceTree = "<group>"; };
		8400D6011E1AB412006785F5 /* zh-Hans */ = {isa = PBXFileReference; lastKnownFileType = text.plist.strings; name = "zh-Hans"; path = "zh-Hans.lproj/FontPickerWindowController.strings"; sourceTree = "<group>"; };
		8400D6031E1AB412006785F5 /* zh-Hans */ = {isa = PBXFileReference; lastKnownFileType = text.plist.strings; name = "zh-Hans"; path = "zh-Hans.lproj/PrefUIViewController.strings"; sourceTree = "<group>"; };
		8400D6041E1AB412006785F5 /* zh-Hans */ = {isa = PBXFileReference; lastKnownFileType = text.plist.strings; name = "zh-Hans"; path = "zh-Hans.lproj/PrefControlViewController.strings"; sourceTree = "<group>"; };
		8400D6051E1AB412006785F5 /* zh-Hans */ = {isa = PBXFileReference; lastKnownFileType = text.plist.strings; name = "zh-Hans"; path = "zh-Hans.lproj/PrefKeyBindingViewController.strings"; sourceTree = "<group>"; };
		8400D6061E1AB412006785F5 /* zh-Hans */ = {isa = PBXFileReference; lastKnownFileType = text.plist.strings; name = "zh-Hans"; path = "zh-Hans.lproj/KeyRecordViewController.strings"; sourceTree = "<group>"; };
		8400D6071E1AB412006785F5 /* zh-Hans */ = {isa = PBXFileReference; lastKnownFileType = text.plist.strings; name = "zh-Hans"; path = "zh-Hans.lproj/PrefAdvancedViewController.strings"; sourceTree = "<group>"; };
		8400D6081E1AB412006785F5 /* zh-Hans */ = {isa = PBXFileReference; lastKnownFileType = text.plist.strings; name = "zh-Hans"; path = "zh-Hans.lproj/PrefCodecViewController.strings"; sourceTree = "<group>"; };
		8400D6091E1AB412006785F5 /* zh-Hans */ = {isa = PBXFileReference; lastKnownFileType = text.plist.strings; name = "zh-Hans"; path = "zh-Hans.lproj/PrefSubViewController.strings"; sourceTree = "<group>"; };
		8400D60A1E1AB412006785F5 /* zh-Hans */ = {isa = PBXFileReference; lastKnownFileType = text.plist.strings; name = "zh-Hans"; path = "zh-Hans.lproj/PrefNetworkViewController.strings"; sourceTree = "<group>"; };
		8407D13F1E3A684C0043895D /* ViewLayer.swift */ = {isa = PBXFileReference; fileEncoding = 4; lastKnownFileType = sourcecode.swift; path = ViewLayer.swift; sourceTree = "<group>"; };
		840D47971DFEEE6A000D9A64 /* KeyMapping.swift */ = {isa = PBXFileReference; fileEncoding = 4; lastKnownFileType = sourcecode.swift; path = KeyMapping.swift; sourceTree = "<group>"; };
		840D47991DFEF649000D9A64 /* KeyRecordViewController.swift */ = {isa = PBXFileReference; fileEncoding = 4; lastKnownFileType = sourcecode.swift; path = KeyRecordViewController.swift; sourceTree = "<group>"; };
		840D479F1DFEFC49000D9A64 /* KeyRecordView.swift */ = {isa = PBXFileReference; fileEncoding = 4; lastKnownFileType = sourcecode.swift; path = KeyRecordView.swift; sourceTree = "<group>"; };
		841A599C1E1FF5800079E177 /* SleepPreventer.swift */ = {isa = PBXFileReference; fileEncoding = 4; lastKnownFileType = sourcecode.swift; path = SleepPreventer.swift; sourceTree = "<group>"; };
		8434BAA61D5DF2DA003BECF2 /* Extensions.swift */ = {isa = PBXFileReference; fileEncoding = 4; lastKnownFileType = sourcecode.swift; path = Extensions.swift; sourceTree = "<group>"; };
		8434BAA81D5E3C2B003BECF2 /* Formatters.swift */ = {isa = PBXFileReference; fileEncoding = 4; lastKnownFileType = sourcecode.swift; path = Formatters.swift; sourceTree = "<group>"; };
		8434BAAC1D5E4546003BECF2 /* SlideUpButton.swift */ = {isa = PBXFileReference; fileEncoding = 4; lastKnownFileType = sourcecode.swift; path = SlideUpButton.swift; sourceTree = "<group>"; };
		843FFD4C1D5DAA01001F3A44 /* RoundedTextFieldCell.swift */ = {isa = PBXFileReference; fileEncoding = 4; lastKnownFileType = sourcecode.swift; path = RoundedTextFieldCell.swift; sourceTree = "<group>"; };
		844DE1BE1D3E2B9900272589 /* MPVEvent.swift */ = {isa = PBXFileReference; fileEncoding = 4; lastKnownFileType = sourcecode.swift; path = MPVEvent.swift; sourceTree = "<group>"; };
		8450403B1E0A9EE20079C194 /* InspectorWindowController.swift */ = {isa = PBXFileReference; fileEncoding = 4; lastKnownFileType = sourcecode.swift; path = InspectorWindowController.swift; sourceTree = "<group>"; };
		8450403F1E0ACADD0079C194 /* MPVNode.swift */ = {isa = PBXFileReference; fileEncoding = 4; lastKnownFileType = sourcecode.swift; path = MPVNode.swift; sourceTree = "<group>"; };
		845040451E0B0F500079C194 /* CropSettingsViewController.swift */ = {isa = PBXFileReference; fileEncoding = 4; lastKnownFileType = sourcecode.swift; path = CropSettingsViewController.swift; sourceTree = "<group>"; };
		845040491E0B13230079C194 /* CropBoxView.swift */ = {isa = PBXFileReference; fileEncoding = 4; lastKnownFileType = sourcecode.swift; path = CropBoxView.swift; sourceTree = "<group>"; };
		8452DD841D3B956D008A543A /* Preference.swift */ = {isa = PBXFileReference; fileEncoding = 4; lastKnownFileType = sourcecode.swift; path = Preference.swift; sourceTree = "<group>"; };
		8452DD881D3CB4EF008A543A /* vertexShader.glsl */ = {isa = PBXFileReference; fileEncoding = 4; lastKnownFileType = text; path = vertexShader.glsl; sourceTree = "<group>"; };
		8452DD8A1D3CB519008A543A /* fragmentShader.glsl */ = {isa = PBXFileReference; fileEncoding = 4; lastKnownFileType = text; path = fragmentShader.glsl; sourceTree = "<group>"; };
		845ABEAB1D4D19C000BFB15B /* MPVTrack.swift */ = {isa = PBXFileReference; fileEncoding = 4; lastKnownFileType = sourcecode.swift; path = MPVTrack.swift; sourceTree = "<group>"; };
		845AC09D1E1AE6C10080B614 /* Base */ = {isa = PBXFileReference; lastKnownFileType = text.plist.strings; name = Base; path = Base.lproj/Localizable.strings; sourceTree = "<group>"; };
		845AC09F1E1AE6CB0080B614 /* zh-Hans */ = {isa = PBXFileReference; lastKnownFileType = text.plist.strings; name = "zh-Hans"; path = "zh-Hans.lproj/Localizable.strings"; sourceTree = "<group>"; };
		845AC0A01E1AE71B0080B614 /* en */ = {isa = PBXFileReference; lastKnownFileType = text.plist.strings; name = en; path = en.lproj/Localizable.strings; sourceTree = "<group>"; };
		845FB0C61D39462E00C011E0 /* ControlBarView.swift */ = {isa = PBXFileReference; fileEncoding = 4; lastKnownFileType = sourcecode.swift; path = ControlBarView.swift; sourceTree = "<group>"; };
		8460FBA71D6497490081841B /* PlaylistViewController.swift */ = {isa = PBXFileReference; fileEncoding = 4; lastKnownFileType = sourcecode.swift; path = PlaylistViewController.swift; sourceTree = "<group>"; };
		8461C52D1D45FFF6006E91FF /* PlaySliderCell.swift */ = {isa = PBXFileReference; fileEncoding = 4; lastKnownFileType = sourcecode.swift; path = PlaySliderCell.swift; sourceTree = "<group>"; };
		8461C52F1D462488006E91FF /* VideoTime.swift */ = {isa = PBXFileReference; fileEncoding = 4; lastKnownFileType = sourcecode.swift; path = VideoTime.swift; sourceTree = "<group>"; };
		8466BE161D5CDD0300039D03 /* QuickSettingViewController.swift */ = {isa = PBXFileReference; fileEncoding = 4; lastKnownFileType = sourcecode.swift; path = QuickSettingViewController.swift; sourceTree = "<group>"; };
		847644071D48B413004F6DF5 /* MPVOption.swift */ = {isa = PBXFileReference; fileEncoding = 4; lastKnownFileType = sourcecode.swift; path = MPVOption.swift; sourceTree = "<group>"; };
		847644091D48CC3D004F6DF5 /* MPVCommand.swift */ = {isa = PBXFileReference; fileEncoding = 4; lastKnownFileType = sourcecode.swift; path = MPVCommand.swift; sourceTree = "<group>"; };
		8476440B1D48F63D004F6DF5 /* OSDMessage.swift */ = {isa = PBXFileReference; fileEncoding = 4; lastKnownFileType = sourcecode.swift; path = OSDMessage.swift; sourceTree = "<group>"; };
		84791C8A1D405E9D0069E28A /* PlaybackInfo.swift */ = {isa = PBXFileReference; fileEncoding = 4; lastKnownFileType = sourcecode.swift; path = PlaybackInfo.swift; sourceTree = "<group>"; };
		84795C361E0825AD0059A648 /* GifGenerator.swift */ = {isa = PBXFileReference; fileEncoding = 4; lastKnownFileType = sourcecode.swift; path = GifGenerator.swift; sourceTree = "<group>"; };
		84795C381E083EE30059A648 /* PrefControlViewController.swift */ = {isa = PBXFileReference; fileEncoding = 4; lastKnownFileType = sourcecode.swift; path = PrefControlViewController.swift; sourceTree = "<group>"; };
		847C62C81DC13CDA00E1EF16 /* PrefGeneralViewController.swift */ = {isa = PBXFileReference; fileEncoding = 4; lastKnownFileType = sourcecode.swift; path = PrefGeneralViewController.swift; sourceTree = "<group>"; };
		84817C951DBDCA5F00CC2279 /* SettingsListCellView.swift */ = {isa = PBXFileReference; fileEncoding = 4; lastKnownFileType = sourcecode.swift; path = SettingsListCellView.swift; sourceTree = "<group>"; };
		84817C971DBDCE4300CC2279 /* RoundedColorWell.swift */ = {isa = PBXFileReference; fileEncoding = 4; lastKnownFileType = sourcecode.swift; path = RoundedColorWell.swift; sourceTree = "<group>"; };
		84817CE61DBE2D0300CC2279 /* autoload.lua */ = {isa = PBXFileReference; fileEncoding = 4; lastKnownFileType = text; path = autoload.lua; sourceTree = "<group>"; };
		84879A961E0FFC7E0004F894 /* PrefUIViewController.swift */ = {isa = PBXFileReference; fileEncoding = 4; lastKnownFileType = sourcecode.swift; path = PrefUIViewController.swift; sourceTree = "<group>"; };
		84879A9A1E1032480004F894 /* ShortcutAvailableTextField.swift */ = {isa = PBXFileReference; fileEncoding = 4; lastKnownFileType = sourcecode.swift; path = ShortcutAvailableTextField.swift; sourceTree = "<group>"; };
		8487BEC01D744FA800FD17B0 /* FlippedView.swift */ = {isa = PBXFileReference; fileEncoding = 4; lastKnownFileType = sourcecode.swift; path = FlippedView.swift; sourceTree = "<group>"; };
		8487BEC21D76A1AF00FD17B0 /* MenuController.swift */ = {isa = PBXFileReference; fileEncoding = 4; lastKnownFileType = sourcecode.swift; path = MenuController.swift; sourceTree = "<group>"; };
		8488D6DB1E1167EF00D5B952 /* FileSize.swift */ = {isa = PBXFileReference; fileEncoding = 4; lastKnownFileType = sourcecode.swift; path = FileSize.swift; sourceTree = "<group>"; };
		8488D6DD1E11791300D5B952 /* PrefCodecViewController.swift */ = {isa = PBXFileReference; fileEncoding = 4; lastKnownFileType = sourcecode.swift; path = PrefCodecViewController.swift; sourceTree = "<group>"; };
		8488D6E11E1183D300D5B952 /* PrefSubViewController.swift */ = {isa = PBXFileReference; fileEncoding = 4; lastKnownFileType = sourcecode.swift; path = PrefSubViewController.swift; sourceTree = "<group>"; };
		8488D6E51E11ABE900D5B952 /* PrefNetworkViewController.swift */ = {isa = PBXFileReference; fileEncoding = 4; lastKnownFileType = sourcecode.swift; path = PrefNetworkViewController.swift; sourceTree = "<group>"; };
		8497A4831D2FF573005F504F /* iina-Bridging-Header.h */ = {isa = PBXFileReference; fileEncoding = 4; lastKnownFileType = sourcecode.c.h; path = "iina-Bridging-Header.h"; sourceTree = "<group>"; };
		84A0BA8F1D2F8D4100BC8DA1 /* IINAError.swift */ = {isa = PBXFileReference; fileEncoding = 4; lastKnownFileType = sourcecode.swift; path = IINAError.swift; sourceTree = "<group>"; };
		84A0BA941D2F9E9600BC8DA1 /* Base */ = {isa = PBXFileReference; lastKnownFileType = file.xib; name = Base; path = Base.lproj/MainMenu.xib; sourceTree = "<group>"; };
		84A0BA961D2FA1CE00BC8DA1 /* PlayerCore.swift */ = {isa = PBXFileReference; fileEncoding = 4; lastKnownFileType = sourcecode.swift; path = PlayerCore.swift; sourceTree = "<group>"; };
		84A0BA981D2FAAA700BC8DA1 /* MPVController.swift */ = {isa = PBXFileReference; fileEncoding = 4; lastKnownFileType = sourcecode.swift; path = MPVController.swift; sourceTree = "<group>"; };
		84A0BA9A1D2FAB4100BC8DA1 /* Parameter.swift */ = {isa = PBXFileReference; fileEncoding = 4; lastKnownFileType = sourcecode.swift; path = Parameter.swift; sourceTree = "<group>"; };
		84A0BA9C1D2FAD4000BC8DA1 /* MainWindowController.swift */ = {isa = PBXFileReference; fileEncoding = 4; lastKnownFileType = sourcecode.swift; path = MainWindowController.swift; sourceTree = "<group>"; };
		84A0BAA01D2FAE7600BC8DA1 /* VideoView.swift */ = {isa = PBXFileReference; fileEncoding = 4; lastKnownFileType = sourcecode.swift; path = VideoView.swift; sourceTree = "<group>"; };
		84A886E31E24F37D008755BB /* ShooterSubtitle.swift */ = {isa = PBXFileReference; fileEncoding = 4; lastKnownFileType = sourcecode.swift; path = ShooterSubtitle.swift; sourceTree = "<group>"; };
		84A886E51E24F3BD008755BB /* OnlineSubtitle.swift */ = {isa = PBXFileReference; fileEncoding = 4; lastKnownFileType = sourcecode.swift; path = OnlineSubtitle.swift; sourceTree = "<group>"; };
		84A886EB1E2573A5008755BB /* JustExtension.swift */ = {isa = PBXFileReference; fileEncoding = 4; lastKnownFileType = sourcecode.swift; path = JustExtension.swift; sourceTree = "<group>"; };
		84A886ED1E269A2A008755BB /* iina-default-input.conf */ = {isa = PBXFileReference; fileEncoding = 4; lastKnownFileType = text; path = "iina-default-input.conf"; sourceTree = "<group>"; };
		84A886F01E26A2CB008755BB /* UpdateChecker.swift */ = {isa = PBXFileReference; fileEncoding = 4; lastKnownFileType = sourcecode.swift; path = UpdateChecker.swift; sourceTree = "<group>"; };
		84A886F21E26CA24008755BB /* Regex.swift */ = {isa = PBXFileReference; fileEncoding = 4; lastKnownFileType = sourcecode.swift; path = Regex.swift; sourceTree = "<group>"; };
		84AABE8A1DBF634600D138FD /* CharEncoding.swift */ = {isa = PBXFileReference; fileEncoding = 4; lastKnownFileType = sourcecode.swift; path = CharEncoding.swift; sourceTree = "<group>"; };
		84AABE921DBFAF1A00D138FD /* FontPickerWindowController.swift */ = {isa = PBXFileReference; fileEncoding = 4; lastKnownFileType = sourcecode.swift; path = FontPickerWindowController.swift; sourceTree = "<group>"; };
		84AABE961DBFB62F00D138FD /* FixedFontManager.h */ = {isa = PBXFileReference; fileEncoding = 4; lastKnownFileType = sourcecode.c.h; path = FixedFontManager.h; sourceTree = "<group>"; };
		84AABE971DBFB62F00D138FD /* FixedFontManager.m */ = {isa = PBXFileReference; fileEncoding = 4; lastKnownFileType = sourcecode.c.objc; path = FixedFontManager.m; sourceTree = "<group>"; };
		84AE59481E0FD65800771B7E /* MainWindowMenuActions.swift */ = {isa = PBXFileReference; fileEncoding = 4; lastKnownFileType = sourcecode.swift; path = MainWindowMenuActions.swift; sourceTree = "<group>"; };
		84BEEC3D1DFEDE2F00F945CA /* PrefKeyBindingViewController.swift */ = {isa = PBXFileReference; fileEncoding = 4; lastKnownFileType = sourcecode.swift; path = PrefKeyBindingViewController.swift; sourceTree = "<group>"; };
		84BEEC411DFEE46200F945CA /* StreamReader.swift */ = {isa = PBXFileReference; fileEncoding = 4; lastKnownFileType = sourcecode.swift; path = StreamReader.swift; sourceTree = "<group>"; };
		84C4306B1E390C3F00BE5E9C /* libmpv.1.24.0.dylib */ = {isa = PBXFileReference; lastKnownFileType = "compiled.mach-o.dylib"; name = libmpv.1.24.0.dylib; path = libmpv/lib/libmpv.1.24.0.dylib; sourceTree = "<group>"; };
		84C4306C1E390C3F00BE5E9C /* libmpv.1.dylib */ = {isa = PBXFileReference; lastKnownFileType = "compiled.mach-o.dylib"; name = libmpv.1.dylib; path = libmpv/lib/libmpv.1.dylib; sourceTree = "<group>"; };
		84C4306D1E390C3F00BE5E9C /* libmpv.dylib */ = {isa = PBXFileReference; lastKnownFileType = "compiled.mach-o.dylib"; name = libmpv.dylib; path = libmpv/lib/libmpv.dylib; sourceTree = "<group>"; };
		84C430771E39D00900BE5E9C /* Python */ = {isa = PBXFileReference; lastKnownFileType = "compiled.mach-o.dylib"; name = Python; path = libmpv/lib/Python; sourceTree = "<group>"; };
		84C8D58E1D794CE600D98A0E /* MPVFilter.swift */ = {isa = PBXFileReference; fileEncoding = 4; lastKnownFileType = sourcecode.swift; path = MPVFilter.swift; sourceTree = "<group>"; };
		84C8D5901D796F9700D98A0E /* Aspect.swift */ = {isa = PBXFileReference; fileEncoding = 4; lastKnownFileType = sourcecode.swift; path = Aspect.swift; sourceTree = "<group>"; };
		84D377621D6B66DE007F7396 /* MPVPlaylistItem.swift */ = {isa = PBXFileReference; fileEncoding = 4; lastKnownFileType = sourcecode.swift; path = MPVPlaylistItem.swift; sourceTree = "<group>"; };
		84D377641D7370EE007F7396 /* ChapterTableCellView.swift */ = {isa = PBXFileReference; fileEncoding = 4; lastKnownFileType = sourcecode.swift; path = ChapterTableCellView.swift; sourceTree = "<group>"; };
		84D377661D737F58007F7396 /* MPVChapter.swift */ = {isa = PBXFileReference; fileEncoding = 4; lastKnownFileType = sourcecode.swift; path = MPVChapter.swift; sourceTree = "<group>"; };
		84E295BF1E2CF9F4006388F7 /* ObjcUtils.m */ = {isa = PBXFileReference; fileEncoding = 4; lastKnownFileType = sourcecode.c.objc; path = ObjcUtils.m; sourceTree = "<group>"; };
		84E295C11E2CFA18006388F7 /* ObjcUtils.h */ = {isa = PBXFileReference; lastKnownFileType = sourcecode.c.h; path = ObjcUtils.h; sourceTree = "<group>"; };
		84E48D4C1E0F1090002C7A3F /* FilterWindowController.swift */ = {isa = PBXFileReference; fileEncoding = 4; lastKnownFileType = sourcecode.swift; path = FilterWindowController.swift; sourceTree = "<group>"; };
		84E745D31DFDB27B00588DED /* PlaylistDragDestView.swift */ = {isa = PBXFileReference; fileEncoding = 4; lastKnownFileType = sourcecode.swift; path = PlaylistDragDestView.swift; sourceTree = "<group>"; };
		84E745D51DFDD4FD00588DED /* KeyCodeHelper.swift */ = {isa = PBXFileReference; fileEncoding = 4; lastKnownFileType = sourcecode.swift; path = KeyCodeHelper.swift; sourceTree = "<group>"; };
		84E745D81DFDE8C100588DED /* input.conf */ = {isa = PBXFileReference; fileEncoding = 4; lastKnownFileType = text; path = input.conf; sourceTree = "<group>"; };
		84EB1ED61D2F51D3004FA5A1 /* IINA.app */ = {isa = PBXFileReference; explicitFileType = wrapper.application; includeInIndex = 0; path = IINA.app; sourceTree = BUILT_PRODUCTS_DIR; };
		84EB1ED91D2F51D3004FA5A1 /* AppDelegate.swift */ = {isa = PBXFileReference; lastKnownFileType = sourcecode.swift; path = AppDelegate.swift; sourceTree = "<group>"; };
		84EB1EDB1D2F51D3004FA5A1 /* Assets.xcassets */ = {isa = PBXFileReference; lastKnownFileType = folder.assetcatalog; path = Assets.xcassets; sourceTree = "<group>"; };
		84EB1EE01D2F51D3004FA5A1 /* Info.plist */ = {isa = PBXFileReference; lastKnownFileType = text.plist.xml; path = Info.plist; sourceTree = "<group>"; };
		84EB1F041D2F5C5B004FA5A1 /* AppData.swift */ = {isa = PBXFileReference; fileEncoding = 4; lastKnownFileType = sourcecode.swift; path = AppData.swift; sourceTree = "<group>"; };
		84EB1F061D2F5E76004FA5A1 /* Utility.swift */ = {isa = PBXFileReference; fileEncoding = 4; lastKnownFileType = sourcecode.swift; path = Utility.swift; sourceTree = "<group>"; };
		84ED99FD1E009C8100A5159B /* PrefAdvancedViewController.swift */ = {isa = PBXFileReference; fileEncoding = 4; lastKnownFileType = sourcecode.swift; path = PrefAdvancedViewController.swift; sourceTree = "<group>"; };
		84F725551D4783EE000DEF1B /* VolumeSliderCell.swift */ = {isa = PBXFileReference; fileEncoding = 4; lastKnownFileType = sourcecode.swift; path = VolumeSliderCell.swift; sourceTree = "<group>"; };
		84F7258E1D486185000DEF1B /* MPVProperty.swift */ = {isa = PBXFileReference; fileEncoding = 4; lastKnownFileType = sourcecode.swift; path = MPVProperty.swift; sourceTree = "<group>"; };
		84F942281E376126009B879B /* libass.9.dylib */ = {isa = PBXFileReference; lastKnownFileType = "compiled.mach-o.dylib"; name = libass.9.dylib; path = libmpv/lib/libass.9.dylib; sourceTree = "<group>"; };
		84F942291E376126009B879B /* libavcodec.57.dylib */ = {isa = PBXFileReference; lastKnownFileType = "compiled.mach-o.dylib"; name = libavcodec.57.dylib; path = libmpv/lib/libavcodec.57.dylib; sourceTree = "<group>"; };
		84F9422A1E376126009B879B /* libavdevice.57.dylib */ = {isa = PBXFileReference; lastKnownFileType = "compiled.mach-o.dylib"; name = libavdevice.57.dylib; path = libmpv/lib/libavdevice.57.dylib; sourceTree = "<group>"; };
		84F9422B1E376126009B879B /* libavfilter.6.dylib */ = {isa = PBXFileReference; lastKnownFileType = "compiled.mach-o.dylib"; name = libavfilter.6.dylib; path = libmpv/lib/libavfilter.6.dylib; sourceTree = "<group>"; };
		84F9422C1E376126009B879B /* libavformat.57.dylib */ = {isa = PBXFileReference; lastKnownFileType = "compiled.mach-o.dylib"; name = libavformat.57.dylib; path = libmpv/lib/libavformat.57.dylib; sourceTree = "<group>"; };
		84F9422D1E376126009B879B /* libavresample.3.dylib */ = {isa = PBXFileReference; lastKnownFileType = "compiled.mach-o.dylib"; name = libavresample.3.dylib; path = libmpv/lib/libavresample.3.dylib; sourceTree = "<group>"; };
		84F9422E1E376126009B879B /* libavutil.55.dylib */ = {isa = PBXFileReference; lastKnownFileType = "compiled.mach-o.dylib"; name = libavutil.55.dylib; path = libmpv/lib/libavutil.55.dylib; sourceTree = "<group>"; };
		84F9422F1E376126009B879B /* libbluray.1.dylib */ = {isa = PBXFileReference; lastKnownFileType = "compiled.mach-o.dylib"; name = libbluray.1.dylib; path = libmpv/lib/libbluray.1.dylib; sourceTree = "<group>"; };
		84F942301E376126009B879B /* libfontconfig.1.dylib */ = {isa = PBXFileReference; lastKnownFileType = "compiled.mach-o.dylib"; name = libfontconfig.1.dylib; path = libmpv/lib/libfontconfig.1.dylib; sourceTree = "<group>"; };
		84F942311E376126009B879B /* libfreetype.6.dylib */ = {isa = PBXFileReference; lastKnownFileType = "compiled.mach-o.dylib"; name = libfreetype.6.dylib; path = libmpv/lib/libfreetype.6.dylib; sourceTree = "<group>"; };
		84F942321E376126009B879B /* libfribidi.0.dylib */ = {isa = PBXFileReference; lastKnownFileType = "compiled.mach-o.dylib"; name = libfribidi.0.dylib; path = libmpv/lib/libfribidi.0.dylib; sourceTree = "<group>"; };
		84F942331E376126009B879B /* libglib-2.0.0.dylib */ = {isa = PBXFileReference; lastKnownFileType = "compiled.mach-o.dylib"; name = "libglib-2.0.0.dylib"; path = "libmpv/lib/libglib-2.0.0.dylib"; sourceTree = "<group>"; };
		84F942341E376126009B879B /* libharfbuzz.0.dylib */ = {isa = PBXFileReference; lastKnownFileType = "compiled.mach-o.dylib"; name = libharfbuzz.0.dylib; path = libmpv/lib/libharfbuzz.0.dylib; sourceTree = "<group>"; };
		84F942351E376126009B879B /* libintl.8.dylib */ = {isa = PBXFileReference; lastKnownFileType = "compiled.mach-o.dylib"; name = libintl.8.dylib; path = libmpv/lib/libintl.8.dylib; sourceTree = "<group>"; };
		84F942361E376126009B879B /* libjpeg.8.dylib */ = {isa = PBXFileReference; lastKnownFileType = "compiled.mach-o.dylib"; name = libjpeg.8.dylib; path = libmpv/lib/libjpeg.8.dylib; sourceTree = "<group>"; };
		84F942371E376126009B879B /* liblcms2.2.dylib */ = {isa = PBXFileReference; lastKnownFileType = "compiled.mach-o.dylib"; name = liblcms2.2.dylib; path = libmpv/lib/liblcms2.2.dylib; sourceTree = "<group>"; };
		84F942381E376126009B879B /* liblua.5.2.dylib */ = {isa = PBXFileReference; lastKnownFileType = "compiled.mach-o.dylib"; name = liblua.5.2.dylib; path = libmpv/lib/liblua.5.2.dylib; sourceTree = "<group>"; };
		84F942391E376126009B879B /* libmp3lame.0.dylib */ = {isa = PBXFileReference; lastKnownFileType = "compiled.mach-o.dylib"; name = libmp3lame.0.dylib; path = libmpv/lib/libmp3lame.0.dylib; sourceTree = "<group>"; };
		84F9423B1E376126009B879B /* libpcre.1.dylib */ = {isa = PBXFileReference; lastKnownFileType = "compiled.mach-o.dylib"; name = libpcre.1.dylib; path = libmpv/lib/libpcre.1.dylib; sourceTree = "<group>"; };
		84F9423C1E376126009B879B /* libpng16.16.dylib */ = {isa = PBXFileReference; lastKnownFileType = "compiled.mach-o.dylib"; name = libpng16.16.dylib; path = libmpv/lib/libpng16.16.dylib; sourceTree = "<group>"; };
		84F9423D1E376126009B879B /* libpostproc.54.dylib */ = {isa = PBXFileReference; lastKnownFileType = "compiled.mach-o.dylib"; name = libpostproc.54.dylib; path = libmpv/lib/libpostproc.54.dylib; sourceTree = "<group>"; };
		84F9423E1E376126009B879B /* libswresample.2.dylib */ = {isa = PBXFileReference; lastKnownFileType = "compiled.mach-o.dylib"; name = libswresample.2.dylib; path = libmpv/lib/libswresample.2.dylib; sourceTree = "<group>"; };
		84F9423F1E376126009B879B /* libswscale.4.dylib */ = {isa = PBXFileReference; lastKnownFileType = "compiled.mach-o.dylib"; name = libswscale.4.dylib; path = libmpv/lib/libswscale.4.dylib; sourceTree = "<group>"; };
		84F942401E376126009B879B /* libuchardet.0.dylib */ = {isa = PBXFileReference; lastKnownFileType = "compiled.mach-o.dylib"; name = libuchardet.0.dylib; path = libmpv/lib/libuchardet.0.dylib; sourceTree = "<group>"; };
		84F942411E376126009B879B /* libvapoursynth-script.0.dylib */ = {isa = PBXFileReference; lastKnownFileType = "compiled.mach-o.dylib"; name = "libvapoursynth-script.0.dylib"; path = "libmpv/lib/libvapoursynth-script.0.dylib"; sourceTree = "<group>"; };
		84F942421E376126009B879B /* libvapoursynth.dylib */ = {isa = PBXFileReference; lastKnownFileType = "compiled.mach-o.dylib"; name = libvapoursynth.dylib; path = libmpv/lib/libvapoursynth.dylib; sourceTree = "<group>"; };
		84F942431E376126009B879B /* libx264.148.dylib */ = {isa = PBXFileReference; lastKnownFileType = "compiled.mach-o.dylib"; name = libx264.148.dylib; path = libmpv/lib/libx264.148.dylib; sourceTree = "<group>"; };
		84F942441E376126009B879B /* libzimg.2.dylib */ = {isa = PBXFileReference; lastKnownFileType = "compiled.mach-o.dylib"; name = libzimg.2.dylib; path = libmpv/lib/libzimg.2.dylib; sourceTree = "<group>"; };
		84FF84701D2FF698001B318A /* client.h */ = {isa = PBXFileReference; fileEncoding = 4; lastKnownFileType = sourcecode.c.h; path = client.h; sourceTree = "<group>"; };
		84FF84711D2FF698001B318A /* opengl_cb.h */ = {isa = PBXFileReference; fileEncoding = 4; lastKnownFileType = sourcecode.c.h; path = opengl_cb.h; sourceTree = "<group>"; };
		867483705008F086E07B0A6B /* Pods_iina.framework */ = {isa = PBXFileReference; explicitFileType = wrapper.framework; includeInIndex = 0; path = Pods_iina.framework; sourceTree = BUILT_PRODUCTS_DIR; };
		9E47DABF1E3CFA6D00457420 /* DurationDisplayTextField.swift */ = {isa = PBXFileReference; fileEncoding = 4; lastKnownFileType = sourcecode.swift; path = DurationDisplayTextField.swift; sourceTree = "<group>"; };
		9E63CAB61E3F7D0E00EA66C9 /* fr */ = {isa = PBXFileReference; lastKnownFileType = text.plist.strings; name = fr; path = fr.lproj/MainMenu.strings; sourceTree = "<group>"; };
		A1F8439D2926257DC5434942 /* Pods-iina.debug.xcconfig */ = {isa = PBXFileReference; includeInIndex = 1; lastKnownFileType = text.xcconfig; name = "Pods-iina.debug.xcconfig"; path = "Pods/Target Support Files/Pods-iina/Pods-iina.debug.xcconfig"; sourceTree = "<group>"; };
<<<<<<< HEAD
		C789871A1E34EBDE0005769F /* ko */ = {isa = PBXFileReference; lastKnownFileType = text.plist.strings; name = ko; path = ko.lproj/MainMenu.strings; sourceTree = "<group>"; };
		C789871B1E34EBDE0005769F /* ko */ = {isa = PBXFileReference; lastKnownFileType = text.plist.strings; name = ko; path = ko.lproj/MainWindowController.strings; sourceTree = "<group>"; };
		C789871C1E34EBDE0005769F /* ko */ = {isa = PBXFileReference; lastKnownFileType = text.plist.strings; name = ko; path = ko.lproj/QuickSettingViewController.strings; sourceTree = "<group>"; };
		C789871D1E34EBDE0005769F /* ko */ = {isa = PBXFileReference; lastKnownFileType = text.plist.strings; name = ko; path = ko.lproj/PlaylistViewController.strings; sourceTree = "<group>"; };
		C789871E1E34EBDE0005769F /* ko */ = {isa = PBXFileReference; lastKnownFileType = text.plist.strings; name = ko; path = ko.lproj/CropSettingsViewController.strings; sourceTree = "<group>"; };
		C789871F1E34EBDE0005769F /* ko */ = {isa = PBXFileReference; lastKnownFileType = text.plist.strings; name = ko; path = ko.lproj/InspectorWindowController.strings; sourceTree = "<group>"; };
		C78987201E34EBDE0005769F /* ko */ = {isa = PBXFileReference; lastKnownFileType = text.plist.strings; name = ko; path = ko.lproj/FilterWindowController.strings; sourceTree = "<group>"; };
		C78987211E34EBDE0005769F /* ko */ = {isa = PBXFileReference; lastKnownFileType = text.plist.strings; name = ko; path = ko.lproj/AboutWindowController.strings; sourceTree = "<group>"; };
		C78987221E34EBDE0005769F /* ko */ = {isa = PBXFileReference; lastKnownFileType = text.plist.strings; name = ko; path = ko.lproj/FontPickerWindowController.strings; sourceTree = "<group>"; };
		C78987231E34EBDF0005769F /* ko */ = {isa = PBXFileReference; lastKnownFileType = text.plist.strings; name = ko; path = ko.lproj/PrefGeneralViewController.strings; sourceTree = "<group>"; };
		C78987241E34EBDF0005769F /* ko */ = {isa = PBXFileReference; lastKnownFileType = text.plist.strings; name = ko; path = ko.lproj/PrefUIViewController.strings; sourceTree = "<group>"; };
		C78987251E34EBDF0005769F /* ko */ = {isa = PBXFileReference; lastKnownFileType = text.plist.strings; name = ko; path = ko.lproj/PrefControlViewController.strings; sourceTree = "<group>"; };
		C78987261E34EBDF0005769F /* ko */ = {isa = PBXFileReference; lastKnownFileType = text.plist.strings; name = ko; path = ko.lproj/PrefKeyBindingViewController.strings; sourceTree = "<group>"; };
		C78987271E34EBDF0005769F /* ko */ = {isa = PBXFileReference; lastKnownFileType = text.plist.strings; name = ko; path = ko.lproj/KeyRecordViewController.strings; sourceTree = "<group>"; };
		C78987281E34EBDF0005769F /* ko */ = {isa = PBXFileReference; lastKnownFileType = text.plist.strings; name = ko; path = ko.lproj/PrefAdvancedViewController.strings; sourceTree = "<group>"; };
		C78987291E34EBDF0005769F /* ko */ = {isa = PBXFileReference; lastKnownFileType = text.plist.strings; name = ko; path = ko.lproj/PrefCodecViewController.strings; sourceTree = "<group>"; };
		C789872A1E34EBDF0005769F /* ko */ = {isa = PBXFileReference; lastKnownFileType = text.plist.strings; name = ko; path = ko.lproj/PrefSubViewController.strings; sourceTree = "<group>"; };
		C789872B1E34EBDF0005769F /* ko */ = {isa = PBXFileReference; lastKnownFileType = text.plist.strings; name = ko; path = ko.lproj/PrefNetworkViewController.strings; sourceTree = "<group>"; };
		C789872C1E34EBDF0005769F /* ko */ = {isa = PBXFileReference; lastKnownFileType = text.plist.strings; name = ko; path = ko.lproj/Localizable.strings; sourceTree = "<group>"; };
		C78987301E34EF170005769F /* ko */ = {isa = PBXFileReference; lastKnownFileType = text.plist.strings; name = ko; path = ko.lproj/InfoPlist.strings; sourceTree = "<group>"; };
		D27E35CE1E379B6D0064BE57 /* zh-Hant */ = {isa = PBXFileReference; lastKnownFileType = text.plist.strings; name = "zh-Hant"; path = "zh-Hant.lproj/MainMenu.strings"; sourceTree = "<group>"; };
		D27E35CF1E379B6D0064BE57 /* zh-Hant */ = {isa = PBXFileReference; lastKnownFileType = text.plist.strings; name = "zh-Hant"; path = "zh-Hant.lproj/MainWindowController.strings"; sourceTree = "<group>"; };
		D27E35D01E379B6D0064BE57 /* zh-Hant */ = {isa = PBXFileReference; lastKnownFileType = text.plist.strings; name = "zh-Hant"; path = "zh-Hant.lproj/QuickSettingViewController.strings"; sourceTree = "<group>"; };
		D27E35D11E379B6E0064BE57 /* zh-Hant */ = {isa = PBXFileReference; lastKnownFileType = text.plist.strings; name = "zh-Hant"; path = "zh-Hant.lproj/PlaylistViewController.strings"; sourceTree = "<group>"; };
		D27E35D21E379B6E0064BE57 /* zh-Hant */ = {isa = PBXFileReference; lastKnownFileType = text.plist.strings; name = "zh-Hant"; path = "zh-Hant.lproj/CropSettingsViewController.strings"; sourceTree = "<group>"; };
		D27E35D31E379B6E0064BE57 /* zh-Hant */ = {isa = PBXFileReference; lastKnownFileType = text.plist.strings; name = "zh-Hant"; path = "zh-Hant.lproj/InspectorWindowController.strings"; sourceTree = "<group>"; };
		D27E35D41E379B6E0064BE57 /* zh-Hant */ = {isa = PBXFileReference; lastKnownFileType = text.plist.strings; name = "zh-Hant"; path = "zh-Hant.lproj/FilterWindowController.strings"; sourceTree = "<group>"; };
		D27E35D51E379B6E0064BE57 /* zh-Hant */ = {isa = PBXFileReference; lastKnownFileType = text.plist.strings; name = "zh-Hant"; path = "zh-Hant.lproj/AboutWindowController.strings"; sourceTree = "<group>"; };
		D27E35D61E379B6E0064BE57 /* zh-Hant */ = {isa = PBXFileReference; lastKnownFileType = text.plist.strings; name = "zh-Hant"; path = "zh-Hant.lproj/FontPickerWindowController.strings"; sourceTree = "<group>"; };
		D27E35D71E379B6F0064BE57 /* zh-Hant */ = {isa = PBXFileReference; lastKnownFileType = text.plist.strings; name = "zh-Hant"; path = "zh-Hant.lproj/PrefGeneralViewController.strings"; sourceTree = "<group>"; };
		D27E35D81E379B6F0064BE57 /* zh-Hant */ = {isa = PBXFileReference; lastKnownFileType = text.plist.strings; name = "zh-Hant"; path = "zh-Hant.lproj/PrefUIViewController.strings"; sourceTree = "<group>"; };
		D27E35D91E379B6F0064BE57 /* zh-Hant */ = {isa = PBXFileReference; lastKnownFileType = text.plist.strings; name = "zh-Hant"; path = "zh-Hant.lproj/PrefControlViewController.strings"; sourceTree = "<group>"; };
		D27E35DA1E379B6F0064BE57 /* zh-Hant */ = {isa = PBXFileReference; lastKnownFileType = text.plist.strings; name = "zh-Hant"; path = "zh-Hant.lproj/PrefKeyBindingViewController.strings"; sourceTree = "<group>"; };
		D27E35DB1E379B6F0064BE57 /* zh-Hant */ = {isa = PBXFileReference; lastKnownFileType = text.plist.strings; name = "zh-Hant"; path = "zh-Hant.lproj/KeyRecordViewController.strings"; sourceTree = "<group>"; };
		D27E35DC1E379B6F0064BE57 /* zh-Hant */ = {isa = PBXFileReference; lastKnownFileType = text.plist.strings; name = "zh-Hant"; path = "zh-Hant.lproj/PrefAdvancedViewController.strings"; sourceTree = "<group>"; };
		D27E35DD1E379B6F0064BE57 /* zh-Hant */ = {isa = PBXFileReference; lastKnownFileType = text.plist.strings; name = "zh-Hant"; path = "zh-Hant.lproj/PrefCodecViewController.strings"; sourceTree = "<group>"; };
		D27E35DE1E379B700064BE57 /* zh-Hant */ = {isa = PBXFileReference; lastKnownFileType = text.plist.strings; name = "zh-Hant"; path = "zh-Hant.lproj/PrefSubViewController.strings"; sourceTree = "<group>"; };
		D27E35DF1E379B700064BE57 /* zh-Hant */ = {isa = PBXFileReference; lastKnownFileType = text.plist.strings; name = "zh-Hant"; path = "zh-Hant.lproj/PrefNetworkViewController.strings"; sourceTree = "<group>"; };
		D27E35E01E379B700064BE57 /* zh-Hant */ = {isa = PBXFileReference; lastKnownFileType = text.plist.strings; name = "zh-Hant"; path = "zh-Hant.lproj/Localizable.strings"; sourceTree = "<group>"; };
=======
		E5A935551E34B38700ABD3F5 /* fr */ = {isa = PBXFileReference; lastKnownFileType = text.plist.strings; name = fr; path = fr.lproj/MainMenu.strings; sourceTree = "<group>"; };
>>>>>>> c8a1bbf5
		E5A935561E34B38700ABD3F5 /* fr */ = {isa = PBXFileReference; lastKnownFileType = text.plist.strings; name = fr; path = fr.lproj/MainWindowController.strings; sourceTree = "<group>"; };
		E5A935571E34B38700ABD3F5 /* fr */ = {isa = PBXFileReference; lastKnownFileType = text.plist.strings; name = fr; path = fr.lproj/QuickSettingViewController.strings; sourceTree = "<group>"; };
		E5A935581E34B38700ABD3F5 /* fr */ = {isa = PBXFileReference; lastKnownFileType = text.plist.strings; name = fr; path = fr.lproj/PlaylistViewController.strings; sourceTree = "<group>"; };
		E5A935591E34B38700ABD3F5 /* fr */ = {isa = PBXFileReference; lastKnownFileType = text.plist.strings; name = fr; path = fr.lproj/CropSettingsViewController.strings; sourceTree = "<group>"; };
		E5A9355A1E34B38800ABD3F5 /* fr */ = {isa = PBXFileReference; lastKnownFileType = text.plist.strings; name = fr; path = fr.lproj/InspectorWindowController.strings; sourceTree = "<group>"; };
		E5A9355B1E34B38800ABD3F5 /* fr */ = {isa = PBXFileReference; lastKnownFileType = text.plist.strings; name = fr; path = fr.lproj/FilterWindowController.strings; sourceTree = "<group>"; };
		E5A9355C1E34B38800ABD3F5 /* fr */ = {isa = PBXFileReference; lastKnownFileType = text.plist.strings; name = fr; path = fr.lproj/AboutWindowController.strings; sourceTree = "<group>"; };
		E5A9355D1E34B38800ABD3F5 /* fr */ = {isa = PBXFileReference; lastKnownFileType = text.plist.strings; name = fr; path = fr.lproj/FontPickerWindowController.strings; sourceTree = "<group>"; };
		E5A9355E1E34B38800ABD3F5 /* fr */ = {isa = PBXFileReference; lastKnownFileType = text.plist.strings; name = fr; path = fr.lproj/PrefGeneralViewController.strings; sourceTree = "<group>"; };
		E5A9355F1E34B38900ABD3F5 /* fr */ = {isa = PBXFileReference; lastKnownFileType = text.plist.strings; name = fr; path = fr.lproj/PrefUIViewController.strings; sourceTree = "<group>"; };
		E5A935601E34B38900ABD3F5 /* fr */ = {isa = PBXFileReference; lastKnownFileType = text.plist.strings; name = fr; path = fr.lproj/PrefControlViewController.strings; sourceTree = "<group>"; };
		E5A935611E34B38900ABD3F5 /* fr */ = {isa = PBXFileReference; lastKnownFileType = text.plist.strings; name = fr; path = fr.lproj/PrefKeyBindingViewController.strings; sourceTree = "<group>"; };
		E5A935621E34B38A00ABD3F5 /* fr */ = {isa = PBXFileReference; lastKnownFileType = text.plist.strings; name = fr; path = fr.lproj/KeyRecordViewController.strings; sourceTree = "<group>"; };
		E5A935631E34B38A00ABD3F5 /* fr */ = {isa = PBXFileReference; lastKnownFileType = text.plist.strings; name = fr; path = fr.lproj/PrefAdvancedViewController.strings; sourceTree = "<group>"; };
		E5A935641E34B38A00ABD3F5 /* fr */ = {isa = PBXFileReference; lastKnownFileType = text.plist.strings; name = fr; path = fr.lproj/PrefCodecViewController.strings; sourceTree = "<group>"; };
		E5A935651E34B38A00ABD3F5 /* fr */ = {isa = PBXFileReference; lastKnownFileType = text.plist.strings; name = fr; path = fr.lproj/PrefSubViewController.strings; sourceTree = "<group>"; };
		E5A935661E34B38A00ABD3F5 /* fr */ = {isa = PBXFileReference; lastKnownFileType = text.plist.strings; name = fr; path = fr.lproj/PrefNetworkViewController.strings; sourceTree = "<group>"; };
		E5A935671E34B38B00ABD3F5 /* fr */ = {isa = PBXFileReference; lastKnownFileType = text.plist.strings; name = fr; path = fr.lproj/Localizable.strings; sourceTree = "<group>"; };
<<<<<<< HEAD
		F4C61DF01E20423A00A43BCC /* de */ = {isa = PBXFileReference; lastKnownFileType = text.plist.strings; name = de; path = de.lproj/MainMenu.strings; sourceTree = "<group>"; };
		F4C61DF11E20423A00A43BCC /* de */ = {isa = PBXFileReference; lastKnownFileType = text.plist.strings; name = de; path = de.lproj/MainWindowController.strings; sourceTree = "<group>"; };
		F4C61DF21E20423A00A43BCC /* de */ = {isa = PBXFileReference; lastKnownFileType = text.plist.strings; name = de; path = de.lproj/QuickSettingViewController.strings; sourceTree = "<group>"; };
		F4C61DF31E20423A00A43BCC /* de */ = {isa = PBXFileReference; lastKnownFileType = text.plist.strings; name = de; path = de.lproj/PlaylistViewController.strings; sourceTree = "<group>"; };
		F4C61DF41E20423A00A43BCC /* de */ = {isa = PBXFileReference; lastKnownFileType = text.plist.strings; name = de; path = de.lproj/CropSettingsViewController.strings; sourceTree = "<group>"; };
		F4C61DF51E20423A00A43BCC /* de */ = {isa = PBXFileReference; lastKnownFileType = text.plist.strings; name = de; path = de.lproj/InspectorWindowController.strings; sourceTree = "<group>"; };
		F4C61DF61E20423A00A43BCC /* de */ = {isa = PBXFileReference; lastKnownFileType = text.plist.strings; name = de; path = de.lproj/FilterWindowController.strings; sourceTree = "<group>"; };
		F4C61DF71E20423A00A43BCC /* de */ = {isa = PBXFileReference; lastKnownFileType = text.plist.strings; name = de; path = de.lproj/AboutWindowController.strings; sourceTree = "<group>"; };
		F4C61DF81E20423A00A43BCC /* de */ = {isa = PBXFileReference; lastKnownFileType = text.plist.strings; name = de; path = de.lproj/FontPickerWindowController.strings; sourceTree = "<group>"; };
		F4C61DF91E20423A00A43BCC /* de */ = {isa = PBXFileReference; lastKnownFileType = text.plist.strings; name = de; path = de.lproj/PrefGeneralViewController.strings; sourceTree = "<group>"; };
		F4C61DFA1E20423A00A43BCC /* de */ = {isa = PBXFileReference; lastKnownFileType = text.plist.strings; name = de; path = de.lproj/PrefUIViewController.strings; sourceTree = "<group>"; };
		F4C61DFB1E20423A00A43BCC /* de */ = {isa = PBXFileReference; lastKnownFileType = text.plist.strings; name = de; path = de.lproj/PrefControlViewController.strings; sourceTree = "<group>"; };
		F4C61DFC1E20423A00A43BCC /* de */ = {isa = PBXFileReference; lastKnownFileType = text.plist.strings; name = de; path = de.lproj/PrefKeyBindingViewController.strings; sourceTree = "<group>"; };
		F4C61DFD1E20423A00A43BCC /* de */ = {isa = PBXFileReference; lastKnownFileType = text.plist.strings; name = de; path = de.lproj/KeyRecordViewController.strings; sourceTree = "<group>"; };
		F4C61DFE1E20423A00A43BCC /* de */ = {isa = PBXFileReference; lastKnownFileType = text.plist.strings; name = de; path = de.lproj/PrefAdvancedViewController.strings; sourceTree = "<group>"; };
		F4C61DFF1E20423A00A43BCC /* de */ = {isa = PBXFileReference; lastKnownFileType = text.plist.strings; name = de; path = de.lproj/PrefCodecViewController.strings; sourceTree = "<group>"; };
		F4C61E001E20423A00A43BCC /* de */ = {isa = PBXFileReference; lastKnownFileType = text.plist.strings; name = de; path = de.lproj/PrefSubViewController.strings; sourceTree = "<group>"; };
		F4C61E011E20423A00A43BCC /* de */ = {isa = PBXFileReference; lastKnownFileType = text.plist.strings; name = de; path = de.lproj/PrefNetworkViewController.strings; sourceTree = "<group>"; };
		F4C61E021E20423A00A43BCC /* de */ = {isa = PBXFileReference; lastKnownFileType = text.plist.strings; name = de; path = de.lproj/Localizable.strings; sourceTree = "<group>"; };
=======
>>>>>>> c8a1bbf5
/* End PBXFileReference section */

/* Begin PBXFrameworksBuildPhase section */
		84EB1ED31D2F51D3004FA5A1 /* Frameworks */ = {
			isa = PBXFrameworksBuildPhase;
			buildActionMask = 2147483647;
			files = (
				84C4306E1E390C3F00BE5E9C /* libmpv.1.24.0.dylib in Frameworks */,
				5FE59D56E0B71860AC1EDCA8 /* Pods_iina.framework in Frameworks */,
			);
			runOnlyForDeploymentPostprocessing = 0;
		};
/* End PBXFrameworksBuildPhase section */

/* Begin PBXGroup section */
		8452DD7F1D3A1F2A008A543A /* Preference */ = {
			isa = PBXGroup;
			children = (
				8452DD841D3B956D008A543A /* Preference.swift */,
				847C62C81DC13CDA00E1EF16 /* PrefGeneralViewController.swift */,
				8400D5E01E1AB32A006785F5 /* PrefGeneralViewController.xib */,
				84879A961E0FFC7E0004F894 /* PrefUIViewController.swift */,
				8400D5E31E1AB32F006785F5 /* PrefUIViewController.xib */,
				84795C381E083EE30059A648 /* PrefControlViewController.swift */,
				8400D5E61E1AB333006785F5 /* PrefControlViewController.xib */,
				84BEEC3D1DFEDE2F00F945CA /* PrefKeyBindingViewController.swift */,
				8400D5E91E1AB337006785F5 /* PrefKeyBindingViewController.xib */,
				840D47991DFEF649000D9A64 /* KeyRecordViewController.swift */,
				8400D5EC1E1AB33B006785F5 /* KeyRecordViewController.xib */,
				840D479F1DFEFC49000D9A64 /* KeyRecordView.swift */,
				84ED99FD1E009C8100A5159B /* PrefAdvancedViewController.swift */,
				8400D5EF1E1AB33F006785F5 /* PrefAdvancedViewController.xib */,
				8488D6DD1E11791300D5B952 /* PrefCodecViewController.swift */,
				8400D5F21E1AB344006785F5 /* PrefCodecViewController.xib */,
				8488D6E11E1183D300D5B952 /* PrefSubViewController.swift */,
				8400D5F51E1AB348006785F5 /* PrefSubViewController.xib */,
				8488D6E51E11ABE900D5B952 /* PrefNetworkViewController.swift */,
				8400D5F81E1AB34D006785F5 /* PrefNetworkViewController.xib */,
			);
			name = Preference;
			sourceTree = "<group>";
		};
		845ABEAD1D4D19CF00BFB15B /* Models */ = {
			isa = PBXGroup;
			children = (
				84791C8A1D405E9D0069E28A /* PlaybackInfo.swift */,
				845ABEAB1D4D19C000BFB15B /* MPVTrack.swift */,
				84D377621D6B66DE007F7396 /* MPVPlaylistItem.swift */,
				84D377661D737F58007F7396 /* MPVChapter.swift */,
				84C8D58E1D794CE600D98A0E /* MPVFilter.swift */,
			);
			name = Models;
			sourceTree = "<group>";
		};
		84817CE51DBE2D0300CC2279 /* scripts */ = {
			isa = PBXGroup;
			children = (
				84817CE61DBE2D0300CC2279 /* autoload.lua */,
			);
			path = scripts;
			sourceTree = "<group>";
		};
		848290731D95978100C3C76C /* Frameworks */ = {
			isa = PBXGroup;
			children = (
				84F942281E376126009B879B /* libass.9.dylib */,
				84F942291E376126009B879B /* libavcodec.57.dylib */,
				84F9422A1E376126009B879B /* libavdevice.57.dylib */,
				84F9422B1E376126009B879B /* libavfilter.6.dylib */,
				84F9422C1E376126009B879B /* libavformat.57.dylib */,
				84F9422D1E376126009B879B /* libavresample.3.dylib */,
				84F9422E1E376126009B879B /* libavutil.55.dylib */,
				84F9422F1E376126009B879B /* libbluray.1.dylib */,
				84F942301E376126009B879B /* libfontconfig.1.dylib */,
				84F942311E376126009B879B /* libfreetype.6.dylib */,
				84F942321E376126009B879B /* libfribidi.0.dylib */,
				84F942331E376126009B879B /* libglib-2.0.0.dylib */,
				84F942341E376126009B879B /* libharfbuzz.0.dylib */,
				84F942351E376126009B879B /* libintl.8.dylib */,
				84F942361E376126009B879B /* libjpeg.8.dylib */,
				84F942371E376126009B879B /* liblcms2.2.dylib */,
				84F942381E376126009B879B /* liblua.5.2.dylib */,
				84F942391E376126009B879B /* libmp3lame.0.dylib */,
				84F9423B1E376126009B879B /* libpcre.1.dylib */,
				84F9423C1E376126009B879B /* libpng16.16.dylib */,
				84F9423D1E376126009B879B /* libpostproc.54.dylib */,
				84F9423E1E376126009B879B /* libswresample.2.dylib */,
				84F9423F1E376126009B879B /* libswscale.4.dylib */,
				84F942401E376126009B879B /* libuchardet.0.dylib */,
				84F942411E376126009B879B /* libvapoursynth-script.0.dylib */,
				84F942421E376126009B879B /* libvapoursynth.dylib */,
				84F942431E376126009B879B /* libx264.148.dylib */,
				84F942441E376126009B879B /* libzimg.2.dylib */,
				84C4306B1E390C3F00BE5E9C /* libmpv.1.24.0.dylib */,
				84C4306C1E390C3F00BE5E9C /* libmpv.1.dylib */,
				84C4306D1E390C3F00BE5E9C /* libmpv.dylib */,
				84C430771E39D00900BE5E9C /* Python */,
				867483705008F086E07B0A6B /* Pods_iina.framework */,
			);
			name = Frameworks;
			sourceTree = "<group>";
		};
		84A0BAA21D2FAE8200BC8DA1 /* Assets */ = {
			isa = PBXGroup;
			children = (
				C78987311E34EF170005769F /* InfoPlist.strings */,
				84E745D71DFDE8C100588DED /* config */,
				84817CE51DBE2D0300CC2279 /* scripts */,
				84EB1EDB1D2F51D3004FA5A1 /* Assets.xcassets */,
				84EB1EE01D2F51D3004FA5A1 /* Info.plist */,
				845AC09E1E1AE6C10080B614 /* Localizable.strings */,
			);
			name = Assets;
			sourceTree = "<group>";
		};
		84A0BAA31D2FAEA000BC8DA1 /* Views */ = {
			isa = PBXGroup;
			children = (
				84A0BA931D2F9E9600BC8DA1 /* MainMenu.xib */,
				84A0BA9C1D2FAD4000BC8DA1 /* MainWindowController.swift */,
				84AE59481E0FD65800771B7E /* MainWindowMenuActions.swift */,
				8400D5C81E1AB2F1006785F5 /* MainWindowController.xib */,
				8466BE161D5CDD0300039D03 /* QuickSettingViewController.swift */,
				8400D5CB1E1AB2F9006785F5 /* QuickSettingViewController.xib */,
				8460FBA71D6497490081841B /* PlaylistViewController.swift */,
				8400D5CE1E1AB2FF006785F5 /* PlaylistViewController.xib */,
				84E745D31DFDB27B00588DED /* PlaylistDragDestView.swift */,
				84D377641D7370EE007F7396 /* ChapterTableCellView.swift */,
				845FB0C61D39462E00C011E0 /* ControlBarView.swift */,
				845040451E0B0F500079C194 /* CropSettingsViewController.swift */,
				8400D5D11E1AB306006785F5 /* CropSettingsViewController.xib */,
				845040491E0B13230079C194 /* CropBoxView.swift */,
				8450403B1E0A9EE20079C194 /* InspectorWindowController.swift */,
				8400D5D41E1AB312006785F5 /* InspectorWindowController.xib */,
				84E48D4C1E0F1090002C7A3F /* FilterWindowController.swift */,
				8400D5D71E1AB317006785F5 /* FilterWindowController.xib */,
				8400D5C21E17C6D2006785F5 /* AboutWindowController.swift */,
				8400D5DA1E1AB31B006785F5 /* AboutWindowController.xib */,
				84D377691D74163B007F7396 /* Video */,
				84D377681D7413D8007F7396 /* Accessories */,
				8452DD7F1D3A1F2A008A543A /* Preference */,
			);
			name = Views;
			sourceTree = "<group>";
		};
		84A0BAA61D2FAF8400BC8DA1 /* Utils */ = {
			isa = PBXGroup;
			children = (
				84A886E21E24F2D3008755BB /* Sub */,
				8497A4831D2FF573005F504F /* iina-Bridging-Header.h */,
				84A0BA9A1D2FAB4100BC8DA1 /* Parameter.swift */,
				84EB1F061D2F5E76004FA5A1 /* Utility.swift */,
				8434BAA81D5E3C2B003BECF2 /* Formatters.swift */,
				8461C52F1D462488006E91FF /* VideoTime.swift */,
				8434BAA61D5DF2DA003BECF2 /* Extensions.swift */,
				84C8D5901D796F9700D98A0E /* Aspect.swift */,
				84AABE961DBFB62F00D138FD /* FixedFontManager.h */,
				84AABE971DBFB62F00D138FD /* FixedFontManager.m */,
				84E745D51DFDD4FD00588DED /* KeyCodeHelper.swift */,
				84BEEC411DFEE46200F945CA /* StreamReader.swift */,
				840D47971DFEEE6A000D9A64 /* KeyMapping.swift */,
				84795C361E0825AD0059A648 /* GifGenerator.swift */,
				8488D6DB1E1167EF00D5B952 /* FileSize.swift */,
				841A599C1E1FF5800079E177 /* SleepPreventer.swift */,
				84A886F01E26A2CB008755BB /* UpdateChecker.swift */,
				84A886F21E26CA24008755BB /* Regex.swift */,
				84E295BF1E2CF9F4006388F7 /* ObjcUtils.m */,
				84E295C11E2CFA18006388F7 /* ObjcUtils.h */,
			);
			name = Utils;
			sourceTree = "<group>";
		};
		84A0BAA71D2FAF9700BC8DA1 /* Controllers */ = {
			isa = PBXGroup;
			children = (
				84EB1ED91D2F51D3004FA5A1 /* AppDelegate.swift */,
				84A0BA961D2FA1CE00BC8DA1 /* PlayerCore.swift */,
				84A0BA981D2FAAA700BC8DA1 /* MPVController.swift */,
				8487BEC21D76A1AF00FD17B0 /* MenuController.swift */,
			);
			name = Controllers;
			sourceTree = "<group>";
		};
		84A0BAA81D2FAFCD00BC8DA1 /* Data */ = {
			isa = PBXGroup;
			children = (
				847644091D48CC3D004F6DF5 /* MPVCommand.swift */,
				847644071D48B413004F6DF5 /* MPVOption.swift */,
				844DE1BE1D3E2B9900272589 /* MPVEvent.swift */,
				84F7258E1D486185000DEF1B /* MPVProperty.swift */,
				84EB1F041D2F5C5B004FA5A1 /* AppData.swift */,
				8476440B1D48F63D004F6DF5 /* OSDMessage.swift */,
				84A0BA8F1D2F8D4100BC8DA1 /* IINAError.swift */,
				84AABE8A1DBF634600D138FD /* CharEncoding.swift */,
				8450403F1E0ACADD0079C194 /* MPVNode.swift */,
			);
			name = Data;
			sourceTree = "<group>";
		};
		84A886E21E24F2D3008755BB /* Sub */ = {
			isa = PBXGroup;
			children = (
				84A886E31E24F37D008755BB /* ShooterSubtitle.swift */,
				84A886E51E24F3BD008755BB /* OnlineSubtitle.swift */,
				84A886EB1E2573A5008755BB /* JustExtension.swift */,
			);
			name = Sub;
			sourceTree = "<group>";
		};
		84D377681D7413D8007F7396 /* Accessories */ = {
			isa = PBXGroup;
			children = (
				9E47DABF1E3CFA6D00457420 /* DurationDisplayTextField.swift */,
				843FFD4C1D5DAA01001F3A44 /* RoundedTextFieldCell.swift */,
				8461C52D1D45FFF6006E91FF /* PlaySliderCell.swift */,
				84F725551D4783EE000DEF1B /* VolumeSliderCell.swift */,
				8434BAAC1D5E4546003BECF2 /* SlideUpButton.swift */,
				8487BEC01D744FA800FD17B0 /* FlippedView.swift */,
				84817C951DBDCA5F00CC2279 /* SettingsListCellView.swift */,
				84817C971DBDCE4300CC2279 /* RoundedColorWell.swift */,
				84AABE921DBFAF1A00D138FD /* FontPickerWindowController.swift */,
				8400D5DD1E1AB326006785F5 /* FontPickerWindowController.xib */,
				84879A9A1E1032480004F894 /* ShortcutAvailableTextField.swift */,
			);
			name = Accessories;
			sourceTree = "<group>";
		};
		84D377691D74163B007F7396 /* Video */ = {
			isa = PBXGroup;
			children = (
				84A0BAA01D2FAE7600BC8DA1 /* VideoView.swift */,
				8452DD881D3CB4EF008A543A /* vertexShader.glsl */,
				8452DD8A1D3CB519008A543A /* fragmentShader.glsl */,
				8407D13F1E3A684C0043895D /* ViewLayer.swift */,
			);
			name = Video;
			sourceTree = "<group>";
		};
		84E745D71DFDE8C100588DED /* config */ = {
			isa = PBXGroup;
			children = (
				84A886ED1E269A2A008755BB /* iina-default-input.conf */,
				84E745D81DFDE8C100588DED /* input.conf */,
			);
			name = config;
			path = iina/config;
			sourceTree = SOURCE_ROOT;
		};
		84EB1ECD1D2F51D3004FA5A1 = {
			isa = PBXGroup;
			children = (
				84EB1ED81D2F51D3004FA5A1 /* iina */,
				84EB1ED71D2F51D3004FA5A1 /* Products */,
				848290731D95978100C3C76C /* Frameworks */,
				AF119E67C2E61E10DC27039C /* Pods */,
			);
			sourceTree = "<group>";
		};
		84EB1ED71D2F51D3004FA5A1 /* Products */ = {
			isa = PBXGroup;
			children = (
				84EB1ED61D2F51D3004FA5A1 /* IINA.app */,
			);
			name = Products;
			sourceTree = "<group>";
		};
		84EB1ED81D2F51D3004FA5A1 /* iina */ = {
			isa = PBXGroup;
			children = (
				84FF846D1D2FF698001B318A /* libmpv */,
				84A0BAA21D2FAE8200BC8DA1 /* Assets */,
				84A0BAA71D2FAF9700BC8DA1 /* Controllers */,
				84A0BAA81D2FAFCD00BC8DA1 /* Data */,
				845ABEAD1D4D19CF00BFB15B /* Models */,
				84A0BAA31D2FAEA000BC8DA1 /* Views */,
				84A0BAA61D2FAF8400BC8DA1 /* Utils */,
			);
			indentWidth = 2;
			path = iina;
			sourceTree = "<group>";
			tabWidth = 2;
			usesTabs = 0;
		};
		84FF846D1D2FF698001B318A /* libmpv */ = {
			isa = PBXGroup;
			children = (
				84FF846E1D2FF698001B318A /* include */,
			);
			path = libmpv;
			sourceTree = SOURCE_ROOT;
		};
		84FF846E1D2FF698001B318A /* include */ = {
			isa = PBXGroup;
			children = (
				84FF846F1D2FF698001B318A /* mpv */,
			);
			path = include;
			sourceTree = "<group>";
		};
		84FF846F1D2FF698001B318A /* mpv */ = {
			isa = PBXGroup;
			children = (
				84FF84701D2FF698001B318A /* client.h */,
				84FF84711D2FF698001B318A /* opengl_cb.h */,
			);
			path = mpv;
			sourceTree = "<group>";
		};
		AF119E67C2E61E10DC27039C /* Pods */ = {
			isa = PBXGroup;
			children = (
				A1F8439D2926257DC5434942 /* Pods-iina.debug.xcconfig */,
				61C6D8870FEB96F250D1448D /* Pods-iina.release.xcconfig */,
			);
			name = Pods;
			sourceTree = "<group>";
		};
/* End PBXGroup section */

/* Begin PBXNativeTarget section */
		84EB1ED51D2F51D3004FA5A1 /* iina */ = {
			isa = PBXNativeTarget;
			buildConfigurationList = 84EB1EF91D2F51D3004FA5A1 /* Build configuration list for PBXNativeTarget "iina" */;
			buildPhases = (
				36C8205F8EFBC756D3D0BD69 /* [CP] Check Pods Manifest.lock */,
				84EB1ED21D2F51D3004FA5A1 /* Sources */,
				84EB1ED31D2F51D3004FA5A1 /* Frameworks */,
				84EB1ED41D2F51D3004FA5A1 /* Resources */,
				84817C991DBDF57C00CC2279 /* Copy Dylibs */,
				84817CE81DBE2E3200CC2279 /* Copy Lua Scripts */,
				84E745DA1DFDE9C600588DED /* Copy Configs */,
				DFB4E0114268BBFB043A6097 /* [CP] Embed Pods Frameworks */,
				A0E37C793B5311ABDB5D863A /* [CP] Copy Pods Resources */,
			);
			buildRules = (
			);
			dependencies = (
			);
			name = iina;
			productName = mpvx;
			productReference = 84EB1ED61D2F51D3004FA5A1 /* IINA.app */;
			productType = "com.apple.product-type.application";
		};
/* End PBXNativeTarget section */

/* Begin PBXProject section */
		84EB1ECE1D2F51D3004FA5A1 /* Project object */ = {
			isa = PBXProject;
			attributes = {
				LastSwiftUpdateCheck = 0730;
				LastUpgradeCheck = 0800;
				ORGANIZATIONNAME = lhc;
				TargetAttributes = {
					84EB1ED51D2F51D3004FA5A1 = {
						CreatedOnToolsVersion = 7.3.1;
						DevelopmentTeam = 67CQ77V27R;
						LastSwiftMigration = 0800;
					};
				};
			};
			buildConfigurationList = 84EB1ED11D2F51D3004FA5A1 /* Build configuration list for PBXProject "iina" */;
			compatibilityVersion = "Xcode 3.2";
			developmentRegion = English;
			hasScannedForEncodings = 0;
			knownRegions = (
				en,
				Base,
				"zh-Hans",
<<<<<<< HEAD
				"zh-Hant",
				ko,
				de,
=======
>>>>>>> c8a1bbf5
				fr,
			);
			mainGroup = 84EB1ECD1D2F51D3004FA5A1;
			productRefGroup = 84EB1ED71D2F51D3004FA5A1 /* Products */;
			projectDirPath = "";
			projectRoot = "";
			targets = (
				84EB1ED51D2F51D3004FA5A1 /* iina */,
			);
		};
/* End PBXProject section */

/* Begin PBXResourcesBuildPhase section */
		84EB1ED41D2F51D3004FA5A1 /* Resources */ = {
			isa = PBXResourcesBuildPhase;
			buildActionMask = 2147483647;
			files = (
				8400D5E71E1AB337006785F5 /* PrefKeyBindingViewController.xib in Resources */,
				C789872F1E34EF170005769F /* InfoPlist.strings in Resources */,
				8400D5DB1E1AB326006785F5 /* FontPickerWindowController.xib in Resources */,
				8452DD891D3CB4EF008A543A /* vertexShader.glsl in Resources */,
				8400D5EA1E1AB33B006785F5 /* KeyRecordViewController.xib in Resources */,
				8400D5F01E1AB344006785F5 /* PrefCodecViewController.xib in Resources */,
				8400D5C91E1AB2F9006785F5 /* QuickSettingViewController.xib in Resources */,
				84EB1EDC1D2F51D3004FA5A1 /* Assets.xcassets in Resources */,
				8400D5E41E1AB333006785F5 /* PrefControlViewController.xib in Resources */,
				84A886EE1E269A2A008755BB /* iina-default-input.conf in Resources */,
				84A0BA951D2F9E9600BC8DA1 /* MainMenu.xib in Resources */,
				8400D5D81E1AB31B006785F5 /* AboutWindowController.xib in Resources */,
				8452DD8B1D3CB519008A543A /* fragmentShader.glsl in Resources */,
				8400D5F31E1AB348006785F5 /* PrefSubViewController.xib in Resources */,
				8400D5E11E1AB32F006785F5 /* PrefUIViewController.xib in Resources */,
				8400D5D21E1AB312006785F5 /* InspectorWindowController.xib in Resources */,
				8400D5CC1E1AB2FF006785F5 /* PlaylistViewController.xib in Resources */,
				8400D5ED1E1AB33F006785F5 /* PrefAdvancedViewController.xib in Resources */,
				8400D5CF1E1AB306006785F5 /* CropSettingsViewController.xib in Resources */,
				845AC09C1E1AE6C10080B614 /* Localizable.strings in Resources */,
				8400D5F61E1AB34D006785F5 /* PrefNetworkViewController.xib in Resources */,
				8400D5D51E1AB317006785F5 /* FilterWindowController.xib in Resources */,
				8400D5DE1E1AB32A006785F5 /* PrefGeneralViewController.xib in Resources */,
				8400D5C61E1AB2F1006785F5 /* MainWindowController.xib in Resources */,
			);
			runOnlyForDeploymentPostprocessing = 0;
		};
/* End PBXResourcesBuildPhase section */

/* Begin PBXShellScriptBuildPhase section */
		36C8205F8EFBC756D3D0BD69 /* [CP] Check Pods Manifest.lock */ = {
			isa = PBXShellScriptBuildPhase;
			buildActionMask = 2147483647;
			files = (
			);
			inputPaths = (
			);
			name = "[CP] Check Pods Manifest.lock";
			outputPaths = (
			);
			runOnlyForDeploymentPostprocessing = 0;
			shellPath = /bin/sh;
			shellScript = "diff \"${PODS_ROOT}/../Podfile.lock\" \"${PODS_ROOT}/Manifest.lock\" > /dev/null\nif [ $? != 0 ] ; then\n    # print error to STDERR\n    echo \"error: The sandbox is not in sync with the Podfile.lock. Run 'pod install' or update your CocoaPods installation.\" >&2\n    exit 1\nfi\n";
			showEnvVarsInLog = 0;
		};
		A0E37C793B5311ABDB5D863A /* [CP] Copy Pods Resources */ = {
			isa = PBXShellScriptBuildPhase;
			buildActionMask = 2147483647;
			files = (
			);
			inputPaths = (
			);
			name = "[CP] Copy Pods Resources";
			outputPaths = (
			);
			runOnlyForDeploymentPostprocessing = 0;
			shellPath = /bin/sh;
			shellScript = "\"${SRCROOT}/Pods/Target Support Files/Pods-iina/Pods-iina-resources.sh\"\n";
			showEnvVarsInLog = 0;
		};
		DFB4E0114268BBFB043A6097 /* [CP] Embed Pods Frameworks */ = {
			isa = PBXShellScriptBuildPhase;
			buildActionMask = 2147483647;
			files = (
			);
			inputPaths = (
			);
			name = "[CP] Embed Pods Frameworks";
			outputPaths = (
			);
			runOnlyForDeploymentPostprocessing = 0;
			shellPath = /bin/sh;
			shellScript = "\"${SRCROOT}/Pods/Target Support Files/Pods-iina/Pods-iina-frameworks.sh\"\n";
			showEnvVarsInLog = 0;
		};
/* End PBXShellScriptBuildPhase section */

/* Begin PBXSourcesBuildPhase section */
		84EB1ED21D2F51D3004FA5A1 /* Sources */ = {
			isa = PBXSourcesBuildPhase;
			buildActionMask = 2147483647;
			files = (
				8461C52E1D45FFF6006E91FF /* PlaySliderCell.swift in Sources */,
				8452DD851D3B956D008A543A /* Preference.swift in Sources */,
				8488D6E31E1183D300D5B952 /* PrefSubViewController.swift in Sources */,
				84E745D61DFDD4FD00588DED /* KeyCodeHelper.swift in Sources */,
				840D479B1DFEF649000D9A64 /* KeyRecordViewController.swift in Sources */,
				84A886EC1E2573A5008755BB /* JustExtension.swift in Sources */,
				84D377631D6B66DE007F7396 /* MPVPlaylistItem.swift in Sources */,
				84E295C01E2CF9F5006388F7 /* ObjcUtils.m in Sources */,
				8400D5C41E17C6D2006785F5 /* AboutWindowController.swift in Sources */,
				84A886E41E24F37D008755BB /* ShooterSubtitle.swift in Sources */,
				84BEEC421DFEE46200F945CA /* StreamReader.swift in Sources */,
				84879A9B1E1032480004F894 /* ShortcutAvailableTextField.swift in Sources */,
				84EB1F071D2F5E76004FA5A1 /* Utility.swift in Sources */,
				840D47A01DFEFC49000D9A64 /* KeyRecordView.swift in Sources */,
				84791C8B1D405E9D0069E28A /* PlaybackInfo.swift in Sources */,
				84817C981DBDCE4300CC2279 /* RoundedColorWell.swift in Sources */,
				8461C5301D462488006E91FF /* VideoTime.swift in Sources */,
				8476440A1D48CC3D004F6DF5 /* MPVCommand.swift in Sources */,
				84C8D5911D796F9700D98A0E /* Aspect.swift in Sources */,
				8466BE181D5CDD0300039D03 /* QuickSettingViewController.swift in Sources */,
				84A0BA9E1D2FAD4000BC8DA1 /* MainWindowController.swift in Sources */,
				84E48D4E1E0F1090002C7A3F /* FilterWindowController.swift in Sources */,
				8476440C1D48F63D004F6DF5 /* OSDMessage.swift in Sources */,
				84AE59491E0FD65800771B7E /* MainWindowMenuActions.swift in Sources */,
				84F725561D4783EE000DEF1B /* VolumeSliderCell.swift in Sources */,
				845040401E0ACADD0079C194 /* MPVNode.swift in Sources */,
				84795C3A1E083EE30059A648 /* PrefControlViewController.swift in Sources */,
				8488D6DF1E11791300D5B952 /* PrefCodecViewController.swift in Sources */,
				8487BEC11D744FA800FD17B0 /* FlippedView.swift in Sources */,
				84795C371E0825AD0059A648 /* GifGenerator.swift in Sources */,
				845ABEAC1D4D19C000BFB15B /* MPVTrack.swift in Sources */,
				84AABE981DBFB62F00D138FD /* FixedFontManager.m in Sources */,
				84EB1EDA1D2F51D3004FA5A1 /* AppDelegate.swift in Sources */,
				84A0BA901D2F8D4100BC8DA1 /* IINAError.swift in Sources */,
				847644081D48B413004F6DF5 /* MPVOption.swift in Sources */,
				84817C961DBDCA5F00CC2279 /* SettingsListCellView.swift in Sources */,
				84A886F31E26CA24008755BB /* Regex.swift in Sources */,
				8487BEC31D76A1AF00FD17B0 /* MenuController.swift in Sources */,
				8450403D1E0A9EE20079C194 /* InspectorWindowController.swift in Sources */,
				9E47DAC01E3CFA6D00457420 /* DurationDisplayTextField.swift in Sources */,
				841A599D1E1FF5800079E177 /* SleepPreventer.swift in Sources */,
				84A886F11E26A2CB008755BB /* UpdateChecker.swift in Sources */,
				8434BAA91D5E3C2B003BECF2 /* Formatters.swift in Sources */,
				84ED99FF1E009C8100A5159B /* PrefAdvancedViewController.swift in Sources */,
				84AABE8B1DBF634600D138FD /* CharEncoding.swift in Sources */,
				8488D6DC1E1167EF00D5B952 /* FileSize.swift in Sources */,
				8488D6E71E11ABE900D5B952 /* PrefNetworkViewController.swift in Sources */,
				84AABE941DBFAF1A00D138FD /* FontPickerWindowController.swift in Sources */,
				84879A981E0FFC7E0004F894 /* PrefUIViewController.swift in Sources */,
				84D377651D7370EE007F7396 /* ChapterTableCellView.swift in Sources */,
				843FFD4D1D5DAA01001F3A44 /* RoundedTextFieldCell.swift in Sources */,
				8407D1401E3A684C0043895D /* ViewLayer.swift in Sources */,
				84A0BA9B1D2FAB4100BC8DA1 /* Parameter.swift in Sources */,
				84E745D41DFDB27B00588DED /* PlaylistDragDestView.swift in Sources */,
				84EB1F051D2F5C5B004FA5A1 /* AppData.swift in Sources */,
				84C8D58F1D794CE600D98A0E /* MPVFilter.swift in Sources */,
				84A0BAA11D2FAE7600BC8DA1 /* VideoView.swift in Sources */,
				844DE1BF1D3E2B9900272589 /* MPVEvent.swift in Sources */,
				845040471E0B0F500079C194 /* CropSettingsViewController.swift in Sources */,
				8434BAA71D5DF2DA003BECF2 /* Extensions.swift in Sources */,
				8460FBA91D6497490081841B /* PlaylistViewController.swift in Sources */,
				8450404A1E0B13230079C194 /* CropBoxView.swift in Sources */,
				84F7258F1D486185000DEF1B /* MPVProperty.swift in Sources */,
				84A0BA971D2FA1CE00BC8DA1 /* PlayerCore.swift in Sources */,
				84D377671D737F58007F7396 /* MPVChapter.swift in Sources */,
				84A886E61E24F3BD008755BB /* OnlineSubtitle.swift in Sources */,
				847C62CA1DC13CDA00E1EF16 /* PrefGeneralViewController.swift in Sources */,
				845FB0C71D39462E00C011E0 /* ControlBarView.swift in Sources */,
				84A0BA991D2FAAA700BC8DA1 /* MPVController.swift in Sources */,
				8434BAAD1D5E4546003BECF2 /* SlideUpButton.swift in Sources */,
				840D47981DFEEE6A000D9A64 /* KeyMapping.swift in Sources */,
				84BEEC3F1DFEDE2F00F945CA /* PrefKeyBindingViewController.swift in Sources */,
			);
			runOnlyForDeploymentPostprocessing = 0;
		};
/* End PBXSourcesBuildPhase section */

/* Begin PBXVariantGroup section */
		8400D5C81E1AB2F1006785F5 /* MainWindowController.xib */ = {
			isa = PBXVariantGroup;
			children = (
				8400D5C71E1AB2F1006785F5 /* Base */,
				8400D5FA1E1AB411006785F5 /* zh-Hans */,
<<<<<<< HEAD
				D27E35CF1E379B6D0064BE57 /* zh-Hant */,
				C789871B1E34EBDE0005769F /* ko */,
				F4C61DF11E20423A00A43BCC /* de */,
=======
>>>>>>> c8a1bbf5
				E5A935561E34B38700ABD3F5 /* fr */,
			);
			name = MainWindowController.xib;
			sourceTree = "<group>";
		};
		8400D5CB1E1AB2F9006785F5 /* QuickSettingViewController.xib */ = {
			isa = PBXVariantGroup;
			children = (
				8400D5CA1E1AB2F9006785F5 /* Base */,
				8400D5FB1E1AB411006785F5 /* zh-Hans */,
<<<<<<< HEAD
				D27E35D01E379B6D0064BE57 /* zh-Hant */,
				C789871C1E34EBDE0005769F /* ko */,
				F4C61DF21E20423A00A43BCC /* de */,
=======
>>>>>>> c8a1bbf5
				E5A935571E34B38700ABD3F5 /* fr */,
			);
			name = QuickSettingViewController.xib;
			sourceTree = "<group>";
		};
		8400D5CE1E1AB2FF006785F5 /* PlaylistViewController.xib */ = {
			isa = PBXVariantGroup;
			children = (
				8400D5CD1E1AB2FF006785F5 /* Base */,
				8400D5FC1E1AB411006785F5 /* zh-Hans */,
<<<<<<< HEAD
				D27E35D11E379B6E0064BE57 /* zh-Hant */,
				C789871D1E34EBDE0005769F /* ko */,
				F4C61DF31E20423A00A43BCC /* de */,
=======
>>>>>>> c8a1bbf5
				E5A935581E34B38700ABD3F5 /* fr */,
			);
			name = PlaylistViewController.xib;
			sourceTree = "<group>";
		};
		8400D5D11E1AB306006785F5 /* CropSettingsViewController.xib */ = {
			isa = PBXVariantGroup;
			children = (
				8400D5D01E1AB306006785F5 /* Base */,
				8400D5FD1E1AB412006785F5 /* zh-Hans */,
<<<<<<< HEAD
				D27E35D21E379B6E0064BE57 /* zh-Hant */,
				C789871E1E34EBDE0005769F /* ko */,
				F4C61DF41E20423A00A43BCC /* de */,
=======
>>>>>>> c8a1bbf5
				E5A935591E34B38700ABD3F5 /* fr */,
			);
			name = CropSettingsViewController.xib;
			sourceTree = "<group>";
		};
		8400D5D41E1AB312006785F5 /* InspectorWindowController.xib */ = {
			isa = PBXVariantGroup;
			children = (
				8400D5D31E1AB312006785F5 /* Base */,
				8400D5FE1E1AB412006785F5 /* zh-Hans */,
<<<<<<< HEAD
				D27E35D31E379B6E0064BE57 /* zh-Hant */,
				C789871F1E34EBDE0005769F /* ko */,
				F4C61DF51E20423A00A43BCC /* de */,
=======
>>>>>>> c8a1bbf5
				E5A9355A1E34B38800ABD3F5 /* fr */,
			);
			name = InspectorWindowController.xib;
			sourceTree = "<group>";
		};
		8400D5D71E1AB317006785F5 /* FilterWindowController.xib */ = {
			isa = PBXVariantGroup;
			children = (
				8400D5D61E1AB317006785F5 /* Base */,
				8400D5FF1E1AB412006785F5 /* zh-Hans */,
<<<<<<< HEAD
				D27E35D41E379B6E0064BE57 /* zh-Hant */,
				C78987201E34EBDE0005769F /* ko */,
				F4C61DF61E20423A00A43BCC /* de */,
=======
>>>>>>> c8a1bbf5
				E5A9355B1E34B38800ABD3F5 /* fr */,
			);
			name = FilterWindowController.xib;
			sourceTree = "<group>";
		};
		8400D5DA1E1AB31B006785F5 /* AboutWindowController.xib */ = {
			isa = PBXVariantGroup;
			children = (
				8400D5D91E1AB31B006785F5 /* Base */,
				8400D6001E1AB412006785F5 /* zh-Hans */,
<<<<<<< HEAD
				D27E35D51E379B6E0064BE57 /* zh-Hant */,
				C78987211E34EBDE0005769F /* ko */,
				F4C61DF71E20423A00A43BCC /* de */,
=======
>>>>>>> c8a1bbf5
				E5A9355C1E34B38800ABD3F5 /* fr */,
			);
			name = AboutWindowController.xib;
			sourceTree = "<group>";
		};
		8400D5DD1E1AB326006785F5 /* FontPickerWindowController.xib */ = {
			isa = PBXVariantGroup;
			children = (
				8400D5DC1E1AB326006785F5 /* Base */,
				8400D6011E1AB412006785F5 /* zh-Hans */,
<<<<<<< HEAD
				D27E35D61E379B6E0064BE57 /* zh-Hant */,
				C78987221E34EBDE0005769F /* ko */,
				F4C61DF81E20423A00A43BCC /* de */,
=======
>>>>>>> c8a1bbf5
				E5A9355D1E34B38800ABD3F5 /* fr */,
			);
			name = FontPickerWindowController.xib;
			sourceTree = "<group>";
		};
		8400D5E01E1AB32A006785F5 /* PrefGeneralViewController.xib */ = {
			isa = PBXVariantGroup;
			children = (
				8400D5DF1E1AB32A006785F5 /* Base */,
				72CAEE6D1E229EAE00B8C894 /* zh-Hans */,
<<<<<<< HEAD
				D27E35D71E379B6F0064BE57 /* zh-Hant */,
				C78987231E34EBDF0005769F /* ko */,
				F4C61DF91E20423A00A43BCC /* de */,
=======
>>>>>>> c8a1bbf5
				E5A9355E1E34B38800ABD3F5 /* fr */,
			);
			name = PrefGeneralViewController.xib;
			sourceTree = "<group>";
		};
		8400D5E31E1AB32F006785F5 /* PrefUIViewController.xib */ = {
			isa = PBXVariantGroup;
			children = (
				8400D5E21E1AB32F006785F5 /* Base */,
				8400D6031E1AB412006785F5 /* zh-Hans */,
<<<<<<< HEAD
				D27E35D81E379B6F0064BE57 /* zh-Hant */,
				C78987241E34EBDF0005769F /* ko */,
				F4C61DFA1E20423A00A43BCC /* de */,
=======
>>>>>>> c8a1bbf5
				E5A9355F1E34B38900ABD3F5 /* fr */,
			);
			name = PrefUIViewController.xib;
			sourceTree = "<group>";
		};
		8400D5E61E1AB333006785F5 /* PrefControlViewController.xib */ = {
			isa = PBXVariantGroup;
			children = (
				8400D5E51E1AB333006785F5 /* Base */,
				8400D6041E1AB412006785F5 /* zh-Hans */,
<<<<<<< HEAD
				D27E35D91E379B6F0064BE57 /* zh-Hant */,
				C78987251E34EBDF0005769F /* ko */,
				F4C61DFB1E20423A00A43BCC /* de */,
=======
>>>>>>> c8a1bbf5
				E5A935601E34B38900ABD3F5 /* fr */,
			);
			name = PrefControlViewController.xib;
			sourceTree = "<group>";
		};
		8400D5E91E1AB337006785F5 /* PrefKeyBindingViewController.xib */ = {
			isa = PBXVariantGroup;
			children = (
				8400D5E81E1AB337006785F5 /* Base */,
				8400D6051E1AB412006785F5 /* zh-Hans */,
<<<<<<< HEAD
				D27E35DA1E379B6F0064BE57 /* zh-Hant */,
				C78987261E34EBDF0005769F /* ko */,
				F4C61DFC1E20423A00A43BCC /* de */,
=======
>>>>>>> c8a1bbf5
				E5A935611E34B38900ABD3F5 /* fr */,
			);
			name = PrefKeyBindingViewController.xib;
			sourceTree = "<group>";
		};
		8400D5EC1E1AB33B006785F5 /* KeyRecordViewController.xib */ = {
			isa = PBXVariantGroup;
			children = (
				8400D5EB1E1AB33B006785F5 /* Base */,
				8400D6061E1AB412006785F5 /* zh-Hans */,
<<<<<<< HEAD
				D27E35DB1E379B6F0064BE57 /* zh-Hant */,
				C78987271E34EBDF0005769F /* ko */,
				F4C61DFD1E20423A00A43BCC /* de */,
=======
>>>>>>> c8a1bbf5
				E5A935621E34B38A00ABD3F5 /* fr */,
			);
			name = KeyRecordViewController.xib;
			sourceTree = "<group>";
		};
		8400D5EF1E1AB33F006785F5 /* PrefAdvancedViewController.xib */ = {
			isa = PBXVariantGroup;
			children = (
				8400D5EE1E1AB33F006785F5 /* Base */,
				8400D6071E1AB412006785F5 /* zh-Hans */,
<<<<<<< HEAD
				D27E35DC1E379B6F0064BE57 /* zh-Hant */,
				C78987281E34EBDF0005769F /* ko */,
				F4C61DFE1E20423A00A43BCC /* de */,
=======
>>>>>>> c8a1bbf5
				E5A935631E34B38A00ABD3F5 /* fr */,
			);
			name = PrefAdvancedViewController.xib;
			sourceTree = "<group>";
		};
		8400D5F21E1AB344006785F5 /* PrefCodecViewController.xib */ = {
			isa = PBXVariantGroup;
			children = (
				8400D5F11E1AB344006785F5 /* Base */,
				8400D6081E1AB412006785F5 /* zh-Hans */,
<<<<<<< HEAD
				D27E35DD1E379B6F0064BE57 /* zh-Hant */,
				C78987291E34EBDF0005769F /* ko */,
				F4C61DFF1E20423A00A43BCC /* de */,
=======
>>>>>>> c8a1bbf5
				E5A935641E34B38A00ABD3F5 /* fr */,
			);
			name = PrefCodecViewController.xib;
			sourceTree = "<group>";
		};
		8400D5F51E1AB348006785F5 /* PrefSubViewController.xib */ = {
			isa = PBXVariantGroup;
			children = (
				8400D5F41E1AB348006785F5 /* Base */,
				8400D6091E1AB412006785F5 /* zh-Hans */,
<<<<<<< HEAD
				D27E35DE1E379B700064BE57 /* zh-Hant */,
				C789872A1E34EBDF0005769F /* ko */,
				F4C61E001E20423A00A43BCC /* de */,
=======
>>>>>>> c8a1bbf5
				E5A935651E34B38A00ABD3F5 /* fr */,
			);
			name = PrefSubViewController.xib;
			sourceTree = "<group>";
		};
		8400D5F81E1AB34D006785F5 /* PrefNetworkViewController.xib */ = {
			isa = PBXVariantGroup;
			children = (
				8400D5F71E1AB34D006785F5 /* Base */,
				8400D60A1E1AB412006785F5 /* zh-Hans */,
<<<<<<< HEAD
				D27E35DF1E379B700064BE57 /* zh-Hant */,
				C789872B1E34EBDF0005769F /* ko */,
				F4C61E011E20423A00A43BCC /* de */,
=======
>>>>>>> c8a1bbf5
				E5A935661E34B38A00ABD3F5 /* fr */,
			);
			name = PrefNetworkViewController.xib;
			sourceTree = "<group>";
		};
		845AC09E1E1AE6C10080B614 /* Localizable.strings */ = {
			isa = PBXVariantGroup;
			children = (
				845AC09D1E1AE6C10080B614 /* Base */,
				845AC09F1E1AE6CB0080B614 /* zh-Hans */,
				845AC0A01E1AE71B0080B614 /* en */,
<<<<<<< HEAD
				D27E35E01E379B700064BE57 /* zh-Hant */,
				C789872C1E34EBDF0005769F /* ko */,
				F4C61E021E20423A00A43BCC /* de */,
=======
>>>>>>> c8a1bbf5
				E5A935671E34B38B00ABD3F5 /* fr */,
			);
			name = Localizable.strings;
			sourceTree = "<group>";
		};
		84A0BA931D2F9E9600BC8DA1 /* MainMenu.xib */ = {
			isa = PBXVariantGroup;
			children = (
				84A0BA941D2F9E9600BC8DA1 /* Base */,
				8400D5F91E1AB411006785F5 /* zh-Hans */,
<<<<<<< HEAD
				D27E35CE1E379B6D0064BE57 /* zh-Hant */,
				C789871A1E34EBDE0005769F /* ko */,
				F4C61DF01E20423A00A43BCC /* de */,
				9E63CAB61E3F7D0E00EA66C9 /* fr */,
=======
				E5A935551E34B38700ABD3F5 /* fr */,
>>>>>>> c8a1bbf5
			);
			name = MainMenu.xib;
			sourceTree = "<group>";
		};
		C78987311E34EF170005769F /* InfoPlist.strings */ = {
			isa = PBXVariantGroup;
			children = (
				C78987301E34EF170005769F /* ko */,
			);
			name = InfoPlist.strings;
			sourceTree = "<group>";
		};
/* End PBXVariantGroup section */

/* Begin XCBuildConfiguration section */
		84EB1EF71D2F51D3004FA5A1 /* Debug */ = {
			isa = XCBuildConfiguration;
			buildSettings = {
				ALWAYS_SEARCH_USER_PATHS = NO;
				CLANG_ANALYZER_LOCALIZABILITY_NONLOCALIZED = YES;
				CLANG_ANALYZER_NONNULL = YES;
				CLANG_CXX_LANGUAGE_STANDARD = "gnu++0x";
				CLANG_CXX_LIBRARY = "libc++";
				CLANG_ENABLE_MODULES = YES;
				CLANG_ENABLE_OBJC_ARC = YES;
				CLANG_WARN_BOOL_CONVERSION = YES;
				CLANG_WARN_CONSTANT_CONVERSION = YES;
				CLANG_WARN_DIRECT_OBJC_ISA_USAGE = YES_ERROR;
				CLANG_WARN_EMPTY_BODY = YES;
				CLANG_WARN_ENUM_CONVERSION = YES;
				CLANG_WARN_INFINITE_RECURSION = YES;
				CLANG_WARN_INT_CONVERSION = YES;
				CLANG_WARN_OBJC_ROOT_CLASS = YES_ERROR;
				CLANG_WARN_SUSPICIOUS_MOVE = YES;
				CLANG_WARN_UNREACHABLE_CODE = YES;
				CLANG_WARN__DUPLICATE_METHOD_MATCH = YES;
				CODE_SIGN_IDENTITY = "-";
				COPY_PHASE_STRIP = NO;
				DEBUG_INFORMATION_FORMAT = dwarf;
				ENABLE_STRICT_OBJC_MSGSEND = YES;
				ENABLE_TESTABILITY = YES;
				GCC_C_LANGUAGE_STANDARD = gnu99;
				GCC_DYNAMIC_NO_PIC = NO;
				GCC_NO_COMMON_BLOCKS = YES;
				GCC_OPTIMIZATION_LEVEL = 0;
				GCC_PREPROCESSOR_DEFINITIONS = (
					"DEBUG=1",
					"$(inherited)",
				);
				GCC_WARN_64_TO_32_BIT_CONVERSION = YES;
				GCC_WARN_ABOUT_RETURN_TYPE = YES_ERROR;
				GCC_WARN_UNDECLARED_SELECTOR = YES;
				GCC_WARN_UNINITIALIZED_AUTOS = YES_AGGRESSIVE;
				GCC_WARN_UNUSED_FUNCTION = YES;
				GCC_WARN_UNUSED_VARIABLE = YES;
				HEADER_SEARCH_PATHS = "$(SRCROOT)/mpv";
				INSTALL_PATH = "";
				MACOSX_DEPLOYMENT_TARGET = 10.11;
				MTL_ENABLE_DEBUG_INFO = YES;
				ONLY_ACTIVE_ARCH = YES;
				SDKROOT = macosx;
				SKIP_INSTALL = NO;
				SWIFT_OPTIMIZATION_LEVEL = "-Onone";
			};
			name = Debug;
		};
		84EB1EF81D2F51D3004FA5A1 /* Release */ = {
			isa = XCBuildConfiguration;
			buildSettings = {
				ALWAYS_SEARCH_USER_PATHS = NO;
				CLANG_ANALYZER_LOCALIZABILITY_NONLOCALIZED = YES;
				CLANG_ANALYZER_NONNULL = YES;
				CLANG_CXX_LANGUAGE_STANDARD = "gnu++0x";
				CLANG_CXX_LIBRARY = "libc++";
				CLANG_ENABLE_MODULES = YES;
				CLANG_ENABLE_OBJC_ARC = YES;
				CLANG_WARN_BOOL_CONVERSION = YES;
				CLANG_WARN_CONSTANT_CONVERSION = YES;
				CLANG_WARN_DIRECT_OBJC_ISA_USAGE = YES_ERROR;
				CLANG_WARN_EMPTY_BODY = YES;
				CLANG_WARN_ENUM_CONVERSION = YES;
				CLANG_WARN_INFINITE_RECURSION = YES;
				CLANG_WARN_INT_CONVERSION = YES;
				CLANG_WARN_OBJC_ROOT_CLASS = YES_ERROR;
				CLANG_WARN_SUSPICIOUS_MOVE = YES;
				CLANG_WARN_UNREACHABLE_CODE = YES;
				CLANG_WARN__DUPLICATE_METHOD_MATCH = YES;
				CODE_SIGN_IDENTITY = "-";
				COPY_PHASE_STRIP = NO;
				DEBUG_INFORMATION_FORMAT = "dwarf-with-dsym";
				ENABLE_NS_ASSERTIONS = NO;
				ENABLE_STRICT_OBJC_MSGSEND = YES;
				GCC_C_LANGUAGE_STANDARD = gnu99;
				GCC_NO_COMMON_BLOCKS = YES;
				GCC_WARN_64_TO_32_BIT_CONVERSION = YES;
				GCC_WARN_ABOUT_RETURN_TYPE = YES_ERROR;
				GCC_WARN_UNDECLARED_SELECTOR = YES;
				GCC_WARN_UNINITIALIZED_AUTOS = YES_AGGRESSIVE;
				GCC_WARN_UNUSED_FUNCTION = YES;
				GCC_WARN_UNUSED_VARIABLE = YES;
				HEADER_SEARCH_PATHS = "$(SRCROOT)/mpv";
				INSTALL_PATH = "";
				MACOSX_DEPLOYMENT_TARGET = 10.11;
				MTL_ENABLE_DEBUG_INFO = NO;
				SDKROOT = macosx;
				SKIP_INSTALL = NO;
			};
			name = Release;
		};
		84EB1EFA1D2F51D3004FA5A1 /* Debug */ = {
			isa = XCBuildConfiguration;
			baseConfigurationReference = A1F8439D2926257DC5434942 /* Pods-iina.debug.xcconfig */;
			buildSettings = {
				ASSETCATALOG_COMPILER_APPICON_NAME = AppIcon;
				CLANG_ENABLE_MODULES = YES;
				CODE_SIGN_IDENTITY = "";
				COMBINE_HIDPI_IMAGES = YES;
				DEVELOPMENT_TEAM = 67CQ77V27R;
				HEADER_SEARCH_PATHS = "$(SRCROOT)/libmpv/include";
				INFOPLIST_FILE = iina/Info.plist;
				INSTALL_PATH = /Application;
				LD_RUNPATH_SEARCH_PATHS = "$(inherited) @executable_path/../Frameworks";
				LIBRARY_SEARCH_PATHS = (
					"$(SRCROOT)/libmpv/lib",
					"$(PROJECT_DIR)/libmpv/lib",
				);
				MACOSX_DEPLOYMENT_TARGET = 10.10;
				OTHER_SWIFT_FLAGS = "-DDEBUG";
				PRODUCT_BUNDLE_IDENTIFIER = com.colliderli.iina;
				PRODUCT_NAME = IINA;
				SKIP_INSTALL = YES;
				SWIFT_OBJC_BRIDGING_HEADER = "iina/iina-Bridging-Header.h";
				SWIFT_OPTIMIZATION_LEVEL = "-Onone";
				SWIFT_VERSION = 3.0;
			};
			name = Debug;
		};
		84EB1EFB1D2F51D3004FA5A1 /* Release */ = {
			isa = XCBuildConfiguration;
			baseConfigurationReference = 61C6D8870FEB96F250D1448D /* Pods-iina.release.xcconfig */;
			buildSettings = {
				ASSETCATALOG_COMPILER_APPICON_NAME = AppIcon;
				CLANG_ENABLE_MODULES = YES;
				CODE_SIGN_IDENTITY = "";
				COMBINE_HIDPI_IMAGES = YES;
				DEVELOPMENT_TEAM = 67CQ77V27R;
				HEADER_SEARCH_PATHS = "$(SRCROOT)/libmpv/include";
				INFOPLIST_FILE = iina/Info.plist;
				INSTALL_PATH = /Application;
				LD_RUNPATH_SEARCH_PATHS = "$(inherited) @executable_path/../Frameworks";
				LIBRARY_SEARCH_PATHS = (
					"$(SRCROOT)/libmpv/lib",
					"$(PROJECT_DIR)/libmpv/lib",
				);
				MACOSX_DEPLOYMENT_TARGET = 10.10;
				"OTHER_SWIFT_FLAGS[arch=*]" = "-DRELEASE";
				PRODUCT_BUNDLE_IDENTIFIER = com.colliderli.iina;
				PRODUCT_NAME = IINA;
				SKIP_INSTALL = NO;
				SWIFT_OBJC_BRIDGING_HEADER = "iina/iina-Bridging-Header.h";
				SWIFT_OPTIMIZATION_LEVEL = "-Owholemodule";
				SWIFT_VERSION = 3.0;
			};
			name = Release;
		};
/* End XCBuildConfiguration section */

/* Begin XCConfigurationList section */
		84EB1ED11D2F51D3004FA5A1 /* Build configuration list for PBXProject "iina" */ = {
			isa = XCConfigurationList;
			buildConfigurations = (
				84EB1EF71D2F51D3004FA5A1 /* Debug */,
				84EB1EF81D2F51D3004FA5A1 /* Release */,
			);
			defaultConfigurationIsVisible = 0;
			defaultConfigurationName = Release;
		};
		84EB1EF91D2F51D3004FA5A1 /* Build configuration list for PBXNativeTarget "iina" */ = {
			isa = XCConfigurationList;
			buildConfigurations = (
				84EB1EFA1D2F51D3004FA5A1 /* Debug */,
				84EB1EFB1D2F51D3004FA5A1 /* Release */,
			);
			defaultConfigurationIsVisible = 0;
			defaultConfigurationName = Release;
		};
/* End XCConfigurationList section */
	};
	rootObject = 84EB1ECE1D2F51D3004FA5A1 /* Project object */;
}<|MERGE_RESOLUTION|>--- conflicted
+++ resolved
@@ -371,7 +371,6 @@
 		9E47DABF1E3CFA6D00457420 /* DurationDisplayTextField.swift */ = {isa = PBXFileReference; fileEncoding = 4; lastKnownFileType = sourcecode.swift; path = DurationDisplayTextField.swift; sourceTree = "<group>"; };
 		9E63CAB61E3F7D0E00EA66C9 /* fr */ = {isa = PBXFileReference; lastKnownFileType = text.plist.strings; name = fr; path = fr.lproj/MainMenu.strings; sourceTree = "<group>"; };
 		A1F8439D2926257DC5434942 /* Pods-iina.debug.xcconfig */ = {isa = PBXFileReference; includeInIndex = 1; lastKnownFileType = text.xcconfig; name = "Pods-iina.debug.xcconfig"; path = "Pods/Target Support Files/Pods-iina/Pods-iina.debug.xcconfig"; sourceTree = "<group>"; };
-<<<<<<< HEAD
 		C789871A1E34EBDE0005769F /* ko */ = {isa = PBXFileReference; lastKnownFileType = text.plist.strings; name = ko; path = ko.lproj/MainMenu.strings; sourceTree = "<group>"; };
 		C789871B1E34EBDE0005769F /* ko */ = {isa = PBXFileReference; lastKnownFileType = text.plist.strings; name = ko; path = ko.lproj/MainWindowController.strings; sourceTree = "<group>"; };
 		C789871C1E34EBDE0005769F /* ko */ = {isa = PBXFileReference; lastKnownFileType = text.plist.strings; name = ko; path = ko.lproj/QuickSettingViewController.strings; sourceTree = "<group>"; };
@@ -411,9 +410,6 @@
 		D27E35DE1E379B700064BE57 /* zh-Hant */ = {isa = PBXFileReference; lastKnownFileType = text.plist.strings; name = "zh-Hant"; path = "zh-Hant.lproj/PrefSubViewController.strings"; sourceTree = "<group>"; };
 		D27E35DF1E379B700064BE57 /* zh-Hant */ = {isa = PBXFileReference; lastKnownFileType = text.plist.strings; name = "zh-Hant"; path = "zh-Hant.lproj/PrefNetworkViewController.strings"; sourceTree = "<group>"; };
 		D27E35E01E379B700064BE57 /* zh-Hant */ = {isa = PBXFileReference; lastKnownFileType = text.plist.strings; name = "zh-Hant"; path = "zh-Hant.lproj/Localizable.strings"; sourceTree = "<group>"; };
-=======
-		E5A935551E34B38700ABD3F5 /* fr */ = {isa = PBXFileReference; lastKnownFileType = text.plist.strings; name = fr; path = fr.lproj/MainMenu.strings; sourceTree = "<group>"; };
->>>>>>> c8a1bbf5
 		E5A935561E34B38700ABD3F5 /* fr */ = {isa = PBXFileReference; lastKnownFileType = text.plist.strings; name = fr; path = fr.lproj/MainWindowController.strings; sourceTree = "<group>"; };
 		E5A935571E34B38700ABD3F5 /* fr */ = {isa = PBXFileReference; lastKnownFileType = text.plist.strings; name = fr; path = fr.lproj/QuickSettingViewController.strings; sourceTree = "<group>"; };
 		E5A935581E34B38700ABD3F5 /* fr */ = {isa = PBXFileReference; lastKnownFileType = text.plist.strings; name = fr; path = fr.lproj/PlaylistViewController.strings; sourceTree = "<group>"; };
@@ -432,7 +428,6 @@
 		E5A935651E34B38A00ABD3F5 /* fr */ = {isa = PBXFileReference; lastKnownFileType = text.plist.strings; name = fr; path = fr.lproj/PrefSubViewController.strings; sourceTree = "<group>"; };
 		E5A935661E34B38A00ABD3F5 /* fr */ = {isa = PBXFileReference; lastKnownFileType = text.plist.strings; name = fr; path = fr.lproj/PrefNetworkViewController.strings; sourceTree = "<group>"; };
 		E5A935671E34B38B00ABD3F5 /* fr */ = {isa = PBXFileReference; lastKnownFileType = text.plist.strings; name = fr; path = fr.lproj/Localizable.strings; sourceTree = "<group>"; };
-<<<<<<< HEAD
 		F4C61DF01E20423A00A43BCC /* de */ = {isa = PBXFileReference; lastKnownFileType = text.plist.strings; name = de; path = de.lproj/MainMenu.strings; sourceTree = "<group>"; };
 		F4C61DF11E20423A00A43BCC /* de */ = {isa = PBXFileReference; lastKnownFileType = text.plist.strings; name = de; path = de.lproj/MainWindowController.strings; sourceTree = "<group>"; };
 		F4C61DF21E20423A00A43BCC /* de */ = {isa = PBXFileReference; lastKnownFileType = text.plist.strings; name = de; path = de.lproj/QuickSettingViewController.strings; sourceTree = "<group>"; };
@@ -452,8 +447,6 @@
 		F4C61E001E20423A00A43BCC /* de */ = {isa = PBXFileReference; lastKnownFileType = text.plist.strings; name = de; path = de.lproj/PrefSubViewController.strings; sourceTree = "<group>"; };
 		F4C61E011E20423A00A43BCC /* de */ = {isa = PBXFileReference; lastKnownFileType = text.plist.strings; name = de; path = de.lproj/PrefNetworkViewController.strings; sourceTree = "<group>"; };
 		F4C61E021E20423A00A43BCC /* de */ = {isa = PBXFileReference; lastKnownFileType = text.plist.strings; name = de; path = de.lproj/Localizable.strings; sourceTree = "<group>"; };
-=======
->>>>>>> c8a1bbf5
 /* End PBXFileReference section */
 
 /* Begin PBXFrameworksBuildPhase section */
@@ -822,12 +815,9 @@
 				en,
 				Base,
 				"zh-Hans",
-<<<<<<< HEAD
 				"zh-Hant",
 				ko,
 				de,
-=======
->>>>>>> c8a1bbf5
 				fr,
 			);
 			mainGroup = 84EB1ECD1D2F51D3004FA5A1;
@@ -1010,12 +1000,9 @@
 			children = (
 				8400D5C71E1AB2F1006785F5 /* Base */,
 				8400D5FA1E1AB411006785F5 /* zh-Hans */,
-<<<<<<< HEAD
 				D27E35CF1E379B6D0064BE57 /* zh-Hant */,
 				C789871B1E34EBDE0005769F /* ko */,
 				F4C61DF11E20423A00A43BCC /* de */,
-=======
->>>>>>> c8a1bbf5
 				E5A935561E34B38700ABD3F5 /* fr */,
 			);
 			name = MainWindowController.xib;
@@ -1026,12 +1013,9 @@
 			children = (
 				8400D5CA1E1AB2F9006785F5 /* Base */,
 				8400D5FB1E1AB411006785F5 /* zh-Hans */,
-<<<<<<< HEAD
 				D27E35D01E379B6D0064BE57 /* zh-Hant */,
 				C789871C1E34EBDE0005769F /* ko */,
 				F4C61DF21E20423A00A43BCC /* de */,
-=======
->>>>>>> c8a1bbf5
 				E5A935571E34B38700ABD3F5 /* fr */,
 			);
 			name = QuickSettingViewController.xib;
@@ -1042,12 +1026,9 @@
 			children = (
 				8400D5CD1E1AB2FF006785F5 /* Base */,
 				8400D5FC1E1AB411006785F5 /* zh-Hans */,
-<<<<<<< HEAD
 				D27E35D11E379B6E0064BE57 /* zh-Hant */,
 				C789871D1E34EBDE0005769F /* ko */,
 				F4C61DF31E20423A00A43BCC /* de */,
-=======
->>>>>>> c8a1bbf5
 				E5A935581E34B38700ABD3F5 /* fr */,
 			);
 			name = PlaylistViewController.xib;
@@ -1058,12 +1039,9 @@
 			children = (
 				8400D5D01E1AB306006785F5 /* Base */,
 				8400D5FD1E1AB412006785F5 /* zh-Hans */,
-<<<<<<< HEAD
 				D27E35D21E379B6E0064BE57 /* zh-Hant */,
 				C789871E1E34EBDE0005769F /* ko */,
 				F4C61DF41E20423A00A43BCC /* de */,
-=======
->>>>>>> c8a1bbf5
 				E5A935591E34B38700ABD3F5 /* fr */,
 			);
 			name = CropSettingsViewController.xib;
@@ -1074,12 +1052,9 @@
 			children = (
 				8400D5D31E1AB312006785F5 /* Base */,
 				8400D5FE1E1AB412006785F5 /* zh-Hans */,
-<<<<<<< HEAD
 				D27E35D31E379B6E0064BE57 /* zh-Hant */,
 				C789871F1E34EBDE0005769F /* ko */,
 				F4C61DF51E20423A00A43BCC /* de */,
-=======
->>>>>>> c8a1bbf5
 				E5A9355A1E34B38800ABD3F5 /* fr */,
 			);
 			name = InspectorWindowController.xib;
@@ -1090,12 +1065,9 @@
 			children = (
 				8400D5D61E1AB317006785F5 /* Base */,
 				8400D5FF1E1AB412006785F5 /* zh-Hans */,
-<<<<<<< HEAD
 				D27E35D41E379B6E0064BE57 /* zh-Hant */,
 				C78987201E34EBDE0005769F /* ko */,
 				F4C61DF61E20423A00A43BCC /* de */,
-=======
->>>>>>> c8a1bbf5
 				E5A9355B1E34B38800ABD3F5 /* fr */,
 			);
 			name = FilterWindowController.xib;
@@ -1106,12 +1078,9 @@
 			children = (
 				8400D5D91E1AB31B006785F5 /* Base */,
 				8400D6001E1AB412006785F5 /* zh-Hans */,
-<<<<<<< HEAD
 				D27E35D51E379B6E0064BE57 /* zh-Hant */,
 				C78987211E34EBDE0005769F /* ko */,
 				F4C61DF71E20423A00A43BCC /* de */,
-=======
->>>>>>> c8a1bbf5
 				E5A9355C1E34B38800ABD3F5 /* fr */,
 			);
 			name = AboutWindowController.xib;
@@ -1122,12 +1091,9 @@
 			children = (
 				8400D5DC1E1AB326006785F5 /* Base */,
 				8400D6011E1AB412006785F5 /* zh-Hans */,
-<<<<<<< HEAD
 				D27E35D61E379B6E0064BE57 /* zh-Hant */,
 				C78987221E34EBDE0005769F /* ko */,
 				F4C61DF81E20423A00A43BCC /* de */,
-=======
->>>>>>> c8a1bbf5
 				E5A9355D1E34B38800ABD3F5 /* fr */,
 			);
 			name = FontPickerWindowController.xib;
@@ -1138,12 +1104,9 @@
 			children = (
 				8400D5DF1E1AB32A006785F5 /* Base */,
 				72CAEE6D1E229EAE00B8C894 /* zh-Hans */,
-<<<<<<< HEAD
 				D27E35D71E379B6F0064BE57 /* zh-Hant */,
 				C78987231E34EBDF0005769F /* ko */,
 				F4C61DF91E20423A00A43BCC /* de */,
-=======
->>>>>>> c8a1bbf5
 				E5A9355E1E34B38800ABD3F5 /* fr */,
 			);
 			name = PrefGeneralViewController.xib;
@@ -1154,12 +1117,9 @@
 			children = (
 				8400D5E21E1AB32F006785F5 /* Base */,
 				8400D6031E1AB412006785F5 /* zh-Hans */,
-<<<<<<< HEAD
 				D27E35D81E379B6F0064BE57 /* zh-Hant */,
 				C78987241E34EBDF0005769F /* ko */,
 				F4C61DFA1E20423A00A43BCC /* de */,
-=======
->>>>>>> c8a1bbf5
 				E5A9355F1E34B38900ABD3F5 /* fr */,
 			);
 			name = PrefUIViewController.xib;
@@ -1170,12 +1130,9 @@
 			children = (
 				8400D5E51E1AB333006785F5 /* Base */,
 				8400D6041E1AB412006785F5 /* zh-Hans */,
-<<<<<<< HEAD
 				D27E35D91E379B6F0064BE57 /* zh-Hant */,
 				C78987251E34EBDF0005769F /* ko */,
 				F4C61DFB1E20423A00A43BCC /* de */,
-=======
->>>>>>> c8a1bbf5
 				E5A935601E34B38900ABD3F5 /* fr */,
 			);
 			name = PrefControlViewController.xib;
@@ -1186,12 +1143,9 @@
 			children = (
 				8400D5E81E1AB337006785F5 /* Base */,
 				8400D6051E1AB412006785F5 /* zh-Hans */,
-<<<<<<< HEAD
 				D27E35DA1E379B6F0064BE57 /* zh-Hant */,
 				C78987261E34EBDF0005769F /* ko */,
 				F4C61DFC1E20423A00A43BCC /* de */,
-=======
->>>>>>> c8a1bbf5
 				E5A935611E34B38900ABD3F5 /* fr */,
 			);
 			name = PrefKeyBindingViewController.xib;
@@ -1202,12 +1156,9 @@
 			children = (
 				8400D5EB1E1AB33B006785F5 /* Base */,
 				8400D6061E1AB412006785F5 /* zh-Hans */,
-<<<<<<< HEAD
 				D27E35DB1E379B6F0064BE57 /* zh-Hant */,
 				C78987271E34EBDF0005769F /* ko */,
 				F4C61DFD1E20423A00A43BCC /* de */,
-=======
->>>>>>> c8a1bbf5
 				E5A935621E34B38A00ABD3F5 /* fr */,
 			);
 			name = KeyRecordViewController.xib;
@@ -1218,12 +1169,9 @@
 			children = (
 				8400D5EE1E1AB33F006785F5 /* Base */,
 				8400D6071E1AB412006785F5 /* zh-Hans */,
-<<<<<<< HEAD
 				D27E35DC1E379B6F0064BE57 /* zh-Hant */,
 				C78987281E34EBDF0005769F /* ko */,
 				F4C61DFE1E20423A00A43BCC /* de */,
-=======
->>>>>>> c8a1bbf5
 				E5A935631E34B38A00ABD3F5 /* fr */,
 			);
 			name = PrefAdvancedViewController.xib;
@@ -1234,12 +1182,9 @@
 			children = (
 				8400D5F11E1AB344006785F5 /* Base */,
 				8400D6081E1AB412006785F5 /* zh-Hans */,
-<<<<<<< HEAD
 				D27E35DD1E379B6F0064BE57 /* zh-Hant */,
 				C78987291E34EBDF0005769F /* ko */,
 				F4C61DFF1E20423A00A43BCC /* de */,
-=======
->>>>>>> c8a1bbf5
 				E5A935641E34B38A00ABD3F5 /* fr */,
 			);
 			name = PrefCodecViewController.xib;
@@ -1250,12 +1195,9 @@
 			children = (
 				8400D5F41E1AB348006785F5 /* Base */,
 				8400D6091E1AB412006785F5 /* zh-Hans */,
-<<<<<<< HEAD
 				D27E35DE1E379B700064BE57 /* zh-Hant */,
 				C789872A1E34EBDF0005769F /* ko */,
 				F4C61E001E20423A00A43BCC /* de */,
-=======
->>>>>>> c8a1bbf5
 				E5A935651E34B38A00ABD3F5 /* fr */,
 			);
 			name = PrefSubViewController.xib;
@@ -1266,12 +1208,9 @@
 			children = (
 				8400D5F71E1AB34D006785F5 /* Base */,
 				8400D60A1E1AB412006785F5 /* zh-Hans */,
-<<<<<<< HEAD
 				D27E35DF1E379B700064BE57 /* zh-Hant */,
 				C789872B1E34EBDF0005769F /* ko */,
 				F4C61E011E20423A00A43BCC /* de */,
-=======
->>>>>>> c8a1bbf5
 				E5A935661E34B38A00ABD3F5 /* fr */,
 			);
 			name = PrefNetworkViewController.xib;
@@ -1283,12 +1222,9 @@
 				845AC09D1E1AE6C10080B614 /* Base */,
 				845AC09F1E1AE6CB0080B614 /* zh-Hans */,
 				845AC0A01E1AE71B0080B614 /* en */,
-<<<<<<< HEAD
 				D27E35E01E379B700064BE57 /* zh-Hant */,
 				C789872C1E34EBDF0005769F /* ko */,
 				F4C61E021E20423A00A43BCC /* de */,
-=======
->>>>>>> c8a1bbf5
 				E5A935671E34B38B00ABD3F5 /* fr */,
 			);
 			name = Localizable.strings;
@@ -1299,14 +1235,10 @@
 			children = (
 				84A0BA941D2F9E9600BC8DA1 /* Base */,
 				8400D5F91E1AB411006785F5 /* zh-Hans */,
-<<<<<<< HEAD
 				D27E35CE1E379B6D0064BE57 /* zh-Hant */,
 				C789871A1E34EBDE0005769F /* ko */,
 				F4C61DF01E20423A00A43BCC /* de */,
-				9E63CAB61E3F7D0E00EA66C9 /* fr */,
-=======
 				E5A935551E34B38700ABD3F5 /* fr */,
->>>>>>> c8a1bbf5
 			);
 			name = MainMenu.xib;
 			sourceTree = "<group>";
