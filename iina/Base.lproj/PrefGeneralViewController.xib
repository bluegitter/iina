--- conflicted
+++ resolved
@@ -1,5 +1,5 @@
 <?xml version="1.0" encoding="UTF-8"?>
-<document type="com.apple.InterfaceBuilder3.Cocoa.XIB" version="3.0" toolsVersion="11762" systemVersion="16C67" targetRuntime="MacOSX.Cocoa" propertyAccessControl="none" useAutolayout="YES" customObjectInstantitationMethod="direct">
+<document type="com.apple.InterfaceBuilder3.Cocoa.XIB" version="3.0" toolsVersion="11762" systemVersion="16D17a" targetRuntime="MacOSX.Cocoa" propertyAccessControl="none" useAutolayout="YES" customObjectInstantitationMethod="direct">
     <dependencies>
         <plugIn identifier="com.apple.InterfaceBuilder.CocoaPlugin" version="11762"/>
         <capability name="documents saved in the Xcode 8 format" minToolsVersion="8.0"/>
@@ -17,11 +17,7 @@
             <autoresizingMask key="autoresizingMask" flexibleMaxX="YES" flexibleMinY="YES"/>
             <subviews>
                 <button fixedFrame="YES" translatesAutoresizingMaskIntoConstraints="NO" id="8Ql-ym-BvF">
-<<<<<<< HEAD
                     <rect key="frame" x="118" y="201" width="198" height="18"/>
-=======
-                    <rect key="frame" x="118" y="187" width="344" height="18"/>
->>>>>>> fbe095dd
                     <autoresizingMask key="autoresizingMask" flexibleMaxX="YES" flexibleMinY="YES"/>
                     <buttonCell key="cell" type="check" title="Pause when media is opened" bezelStyle="regularSquare" imagePosition="left" state="on" inset="2" id="FbF-jJ-W5a">
                         <behavior key="behavior" changeContents="YES" doesNotDimImage="YES" lightByContents="YES"/>
@@ -35,11 +31,7 @@
                     </connections>
                 </button>
                 <button fixedFrame="YES" translatesAutoresizingMaskIntoConstraints="NO" id="U8N-xw-dgL">
-<<<<<<< HEAD
                     <rect key="frame" x="118" y="181" width="256" height="18"/>
-=======
-                    <rect key="frame" x="118" y="167" width="344" height="18"/>
->>>>>>> fbe095dd
                     <autoresizingMask key="autoresizingMask" flexibleMaxX="YES" flexibleMinY="YES"/>
                     <buttonCell key="cell" type="check" title="Enter fullscreen when media is opened" bezelStyle="regularSquare" imagePosition="left" state="on" inset="2" id="MlG-hl-goA">
                         <behavior key="behavior" changeContents="YES" doesNotDimImage="YES" lightByContents="YES"/>
@@ -50,11 +42,7 @@
                     </connections>
                 </button>
                 <button fixedFrame="YES" translatesAutoresizingMaskIntoConstraints="NO" id="5G0-Ih-CIb">
-<<<<<<< HEAD
                     <rect key="frame" x="118" y="161" width="215" height="18"/>
-=======
-                    <rect key="frame" x="118" y="147" width="344" height="18"/>
->>>>>>> fbe095dd
                     <autoresizingMask key="autoresizingMask" flexibleMaxX="YES" flexibleMinY="YES"/>
                     <buttonCell key="cell" type="check" title="Quit when no window is opened" bezelStyle="regularSquare" imagePosition="left" state="on" inset="2" id="YLo-6E-tT7">
                         <behavior key="behavior" changeContents="YES" doesNotDimImage="YES" lightByContents="YES"/>
@@ -114,11 +102,7 @@
                     </connections>
                 </popUpButton>
                 <button fixedFrame="YES" translatesAutoresizingMaskIntoConstraints="NO" id="4zm-YX-iM8">
-<<<<<<< HEAD
                     <rect key="frame" x="118" y="141" width="218" height="18"/>
-=======
-                    <rect key="frame" x="118" y="127" width="344" height="18"/>
->>>>>>> fbe095dd
                     <autoresizingMask key="autoresizingMask" flexibleMaxX="YES" flexibleMinY="YES"/>
                     <buttonCell key="cell" type="check" title="Remember recently opened files" bezelStyle="regularSquare" imagePosition="left" state="on" inset="2" id="55O-ik-ql6">
                         <behavior key="behavior" changeContents="YES" doesNotDimImage="YES" lightByContents="YES"/>
@@ -129,11 +113,7 @@
                     </connections>
                 </button>
                 <box verticalHuggingPriority="750" fixedFrame="YES" boxType="separator" translatesAutoresizingMaskIntoConstraints="NO" id="Obh-JS-axA">
-<<<<<<< HEAD
                     <rect key="frame" x="120" y="227" width="348" height="5"/>
-=======
-                    <rect key="frame" x="120" y="213" width="348" height="4"/>
->>>>>>> fbe095dd
                     <autoresizingMask key="autoresizingMask" flexibleMaxX="YES" flexibleMinY="YES"/>
                 </box>
                 <button fixedFrame="YES" translatesAutoresizingMaskIntoConstraints="NO" id="Xi9-i5-9V4">
@@ -147,16 +127,13 @@
                         <binding destination="IBP-Mz-Maa" name="value" keyPath="values.keepOpenOnFileEnd" id="4qh-CV-UAH"/>
                     </connections>
                 </button>
-                <button fixedFrame="YES" translatesAutoresizingMaskIntoConstraints="NO" id="n2N-Rd-1DP">
-                    <rect key="frame" x="118" y="101" width="255" height="18"/>
-                    <autoresizingMask key="autoresizingMask" flexibleMaxX="YES" flexibleMinY="YES"/>
-                    <buttonCell key="cell" type="check" title="Open a choose file penal after starting" bezelStyle="regularSquare" imagePosition="left" state="on" inset="2" id="yeg-q2-QGl">
-                        <behavior key="behavior" changeContents="YES" doesNotDimImage="YES" lightByContents="YES"/>
-                        <font key="font" metaFont="system"/>
-                    </buttonCell>
-                    <connections>
-                        <binding destination="IBP-Mz-Maa" name="value" keyPath="values.openStartPanel" id="ZcW-s9-lKQ"/>
-                    </connections>
+                <button fixedFrame="YES" translatesAutoresizingMaskIntoConstraints="NO" id="WLe-SS-Pas">
+                    <rect key="frame" x="118" y="101" width="257" height="18"/>
+                    <autoresizingMask key="autoresizingMask" flexibleMaxX="YES" flexibleMinY="YES"/>
+                    <buttonCell key="cell" type="check" title="Open a choose file panel after opening" bezelStyle="regularSquare" imagePosition="left" state="on" inset="2" id="IYU-9y-fBL">
+                        <behavior key="behavior" changeContents="YES" doesNotDimImage="YES" lightByContents="YES"/>
+                        <font key="font" metaFont="system"/>
+                    </buttonCell>
                 </button>
                 <box verticalHuggingPriority="750" fixedFrame="YES" boxType="separator" translatesAutoresizingMaskIntoConstraints="NO" id="KvZ-mf-rv4">
                     <rect key="frame" x="120" y="92" width="348" height="5"/>
@@ -253,20 +230,6 @@
                         <binding destination="IBP-Mz-Maa" name="value" keyPath="values.screenShotIncludeSubtitle" id="5pj-nT-iuL"/>
                     </connections>
                 </button>
-<<<<<<< HEAD
-=======
-                <button fixedFrame="YES" translatesAutoresizingMaskIntoConstraints="NO" id="Xi9-i5-9V4">
-                    <rect key="frame" x="118" y="107" width="344" height="18"/>
-                    <autoresizingMask key="autoresizingMask" flexibleMaxX="YES" flexibleMinY="YES"/>
-                    <buttonCell key="cell" type="check" title="Keep window open when playback finished" bezelStyle="regularSquare" imagePosition="left" state="on" inset="2" id="2iM-j7-AzQ">
-                        <behavior key="behavior" changeContents="YES" doesNotDimImage="YES" lightByContents="YES"/>
-                        <font key="font" metaFont="system"/>
-                    </buttonCell>
-                    <connections>
-                        <binding destination="IBP-Mz-Maa" name="value" keyPath="values.keepOpenOnFileEnd" id="4qh-CV-UAH"/>
-                    </connections>
-                </button>
->>>>>>> fbe095dd
             </subviews>
             <point key="canvasLocation" x="139" y="158.5"/>
         </customView>
