//
//  PlayerCore.swift
//  iina
//
//  Created by lhc on 8/7/16.
//  Copyright © 2016年 lhc. All rights reserved.
//

import Cocoa

class PlayerCore: NSObject {

  static let shared = PlayerCore()

  let ud: UserDefaults = UserDefaults.standard

  lazy var mainWindow: MainWindowController = MainWindowController()
  lazy var mpvController: MPVController = MPVController()

  lazy var info: PlaybackInfo = PlaybackInfo()

  var syncPlayTimeTimer: Timer?

  var statusPaused: Bool = false

  var displayOSD: Bool = true

  var isMpvTerminated: Bool = false

  // test seeking
  var triedUsingExactSeekForCurrentFile: Bool = false
  var useExactSeekForCurrentFile: Bool = true

  // need enter fullscreen for nect file
  var needEnterFullScreenForNextMedia: Bool = true

  // MARK: - Control commands

  // Open a file
  func openFile(_ url: URL?) {
    let path = url?.path
    guard path != nil else {
      Utility.log("Error: empty file path or url")
      return
    }
    // Utility.log("Open File \(path!)")
    info.isPaused = false
    info.currentURL = url!
    info.isNetworkResource = false
    mainWindow.showWindow(nil)
    mainWindow.windowDidOpen()
    // Send load file command
    info.fileLoading = true
    mpvController.command(.loadfile, args: [path])
  }

  func openURLString(_ str: String) {
    info.isPaused = false
    info.currentURL = URL(string: str)
    info.isNetworkResource = true
    mainWindow.showWindow(nil)
    mainWindow.windowDidOpen()
    // Send load file command
    info.fileLoading = true
    mpvController.command(.loadfile, args: [str])
  }

  func startMPV() {
    mpvController.mpvInit()
  }

  func startMPVOpenGLCB(_ videoView: VideoView) {
    let mpvGLContext = mpvController.mpvInitCB()
    videoView.mpvGLContext = OpaquePointer(mpvGLContext)
  }

  // Terminate mpv
  func terminateMPV(sendQuit: Bool = true) {
    guard !isMpvTerminated else { return }
    syncPlayTimeTimer?.invalidate()
    if mainWindow.isWindowLoaded {
      mainWindow.videoView.uninit()
      mainWindow.videoView.clearGLContext()
    }
    if sendQuit {
      mpvController.mpvQuit()
    }
    isMpvTerminated = true
  }

  // MARK: - MPV commands

  /** Pause / resume. Reset speed to 0 when pause. */
  func togglePause(_ set: Bool?) {
    if let setPause = set {
      if setPause {
<<<<<<< HEAD
        setSpeed(0)
      } else {
        if mpvController.getFlag(MPVProperty.eofReached) {
          seek(absoluteSecond: 0)
        }
=======
        setSpeed(1)
>>>>>>> 7ef35fda
      }
      mpvController.setFlag(MPVOption.PlaybackControl.pause, setPause)
    } else {
      if (info.isPaused) {
        if mpvController.getFlag(MPVProperty.eofReached) {
          seek(absoluteSecond: 0)
        }
        mpvController.setFlag(MPVOption.PlaybackControl.pause, false)
      } else {
        mpvController.setFlag(MPVOption.PlaybackControl.pause, true)
        setSpeed(1)
      }
    }
  }

  func stop() {
    mpvController.command(.stop)
    syncPlayTimeTimer?.invalidate()
  }

  func toogleMute(_ set: Bool?) {
    let newState = set ?? !mpvController.getFlag(MPVOption.Audio.mute)
    mpvController.setFlag(MPVOption.Audio.mute, newState)
  }

  func seek(percent: Double, forceExact: Bool = false) {
    let useExact = forceExact ? true : ud.bool(forKey: Preference.Key.useExactSeek)
    let seekMode = useExact ? "absolute-percent+exact" : "absolute-percent"
    mpvController.command(.seek, args: ["\(percent)", seekMode], checkError: false)
  }

  func seek(relativeSecond: Double, option: Preference.SeekOption) {
    switch option {

    case .relative:
      mpvController.command(.seek, args: ["\(relativeSecond)", "relative"], checkError: false)

    case .extract:
      mpvController.command(.seek, args: ["\(relativeSecond)", "relative+exact"], checkError: false)

    case .auto:
      // for each file , try use exact and record interval first
      if !triedUsingExactSeekForCurrentFile {
        mpvController.recordedSeekTimeListener = { interval in
          // if seek time < 0.05, then can use exact
          self.useExactSeekForCurrentFile = interval < 0.05
        }
        mpvController.needRecordSeekTime = true
        triedUsingExactSeekForCurrentFile = true
      }
      let seekMode = useExactSeekForCurrentFile ? "relative+exact" : "relative"
      mpvController.command(.seek, args: ["\(relativeSecond)", seekMode], checkError: false)

    }
  }

  func seek(absoluteSecond: Double) {
    mpvController.command(.seek, args: ["\(absoluteSecond)", "absolute+exact"])
  }

  func frameStep(backwards: Bool) {
    if backwards {
      mpvController.command(.frameBackStep)
    } else {
      mpvController.command(.frameStep)
    }
  }

  func screenShot() {
    let option = ud.bool(forKey: Preference.Key.screenshotIncludeSubtitle) ? "subtitles" : "video"
    mpvController.command(.screenshot, args: [option])
  }

  func abLoop() {
    // may subject to change
    mpvController.command(.abLoop)
    let a = mpvController.getDouble(MPVOption.PlaybackControl.abLoopA)
    let b = mpvController.getDouble(MPVOption.PlaybackControl.abLoopB)
    if a == 0 && b == 0 {
      info.abLoopStatus = 0
    } else if b != 0 {
      info.abLoopStatus = 2
    } else {
      info.abLoopStatus = 1
    }
  }

  func setVolume(_ volume: Int) {
    let realVolume = volume.constrain(min: 0, max: 100)
    info.volume = realVolume
    mpvController.setInt(MPVOption.Audio.volume, realVolume)
    ud.set(realVolume, forKey: Preference.Key.softVolume)
  }

  func setTrack(_ index: Int, forType: MPVTrack.TrackType) {
    let name: String
    switch forType {
    case .audio:
      name = MPVOption.TrackSelection.aid
    case .video:
      name = MPVOption.TrackSelection.vid
    case .sub:
      name = MPVOption.TrackSelection.sid
    case .secondSub:
      name = MPVOption.Subtitles.secondarySid
    }
    mpvController.setInt(name, index)
    getSelectedTracks()
  }

  /** Set speed. */
  func setSpeed(_ speed: Double) {
    mpvController.setDouble(MPVOption.PlaybackControl.speed, speed)
    info.playSpeed = speed
  }

  func setVideoAspect(_ aspect: String) {
    if AppData.aspectRegex.matches(aspect) {
      mpvController.setString(MPVProperty.videoAspect, aspect)
      info.unsureAspect = aspect
    } else {
      mpvController.setString(MPVProperty.videoAspect, "-1")
      // if not a aspect string, set aspect to default, and also the info string.
      info.unsureAspect = "Default"
    }
  }

  func setVideoRotate(_ degree: Int) {
    if AppData.rotations.index(of: degree)! >= 0 {
      mpvController.setInt(MPVOption.Video.videoRotate, degree)
      info.rotation = degree
    }
  }

  func setFlip(_ enable: Bool) {
    if enable {
      if info.flipFilter == nil {
        let vf = MPVFilter.flip()
        addVideoFilter(vf)
        info.flipFilter = vf
      }
    } else {
      if let vf = info.flipFilter {
        removeVideoFiler(vf)
        info.flipFilter = nil
      }
    }
  }

  func setMirror(_ enable: Bool) {
    if enable {
      if info.mirrorFilter == nil {
        let vf = MPVFilter.mirror()
        addVideoFilter(vf)
        info.mirrorFilter = vf
      }
    } else {
      if let vf = info.mirrorFilter {
        removeVideoFiler(vf)
        info.mirrorFilter = nil
      }
    }
  }

  func toggleDeinterlace(_ enable: Bool) {
    mpvController.setFlag(MPVOption.Video.deinterlace, enable)
  }

  enum VideoEqualizerType {
    case brightness, contrast, saturation, gamma, hue
  }

  func setVideoEqualizer(forOption option: VideoEqualizerType, value: Int) {
    let optionName: String
    switch option {
    case .brightness:
      optionName = MPVOption.Equalizer.brightness
    case .contrast:
      optionName = MPVOption.Equalizer.contrast
    case .saturation:
      optionName = MPVOption.Equalizer.saturation
    case .gamma:
      optionName = MPVOption.Equalizer.gamma
    case .hue:
      optionName = MPVOption.Equalizer.hue
    }
    mpvController.command(.set, args: [optionName, value.toStr()])
  }

  func loadExternalAudioFile(_ url: URL) {
    mpvController.command(.audioAdd, args: [url.path])
    getTrackInfo()
    getSelectedTracks()
  }

  func loadExternalSubFile(_ url: URL) {
    mpvController.command(.subAdd, args: [url.path])
    getTrackInfo()
    getSelectedTracks()
  }

  func setAudioDelay(_ delay: Double) {
    mpvController.setDouble(MPVOption.Audio.audioDelay, delay)
  }

  func setSubDelay(_ delay: Double) {
    mpvController.setDouble(MPVOption.Subtitles.subDelay, delay)
  }

  func addToPlaylist(_ path: String) {
    mpvController.command(.loadfile, args: [path, "append"])
  }

  func clearPlaylist() {
    mpvController.command(.playlistClear)
  }

  func removeFromPlaylist(index: Int) {
    mpvController.command(.playlistRemove, args: ["\(index)"])
  }

  func playFile(_ path: String) {
    mpvController.command(.loadfile, args: [path, "replace"])
    getPLaylist()
  }

  func playFileInPlaylist(_ pos: Int) {
    info.jumppedFromPlaylist = true
    mpvController.setInt(MPVProperty.playlistPos, pos)
    getPLaylist()
  }

  func navigateInPlaylist(nextOrPrev: Bool) {
    info.jumppedFromPlaylist = true
    mpvController.command(nextOrPrev ? .playlistNext : .playlistPrev)
  }

  func playChapter(_ pos: Int) {
    let chapter = info.chapters[pos]
    mpvController.command(.seek, args: ["\(chapter.time.second)", "absolute"])
    // need to update time pos
    syncUITime()
  }

  func setCrop(fromString str: String) {
    let vwidth = info.videoWidth!
    let vheight = info.videoHeight!
    if let aspect = Aspect(string: str) {
      let cropped = NSMakeSize(CGFloat(vwidth), CGFloat(vheight)).crop(withAspect: aspect)
      let vf = MPVFilter.crop(w: Int(cropped.width), h: Int(cropped.height), x: nil, y: nil)
      setCrop(fromFilter: vf)
      // warning! may should not update it here
      info.unsureCrop = str
      info.cropFilter = vf
    } else {
      if let filter = info.cropFilter {
        removeVideoFiler(filter)
        info.unsureCrop = "None"
      }
    }
  }

  func setCrop(fromFilter filter: MPVFilter) {
    filter.label = "iina_crop"
    addVideoFilter(filter)
    info.cropFilter = filter
  }

  func setAudioEq(fromFilter filter: MPVFilter) {
    filter.label = "iina_aeq"
    addAudioFilter(filter)
    info.audioEqFilter = filter
  }

  func removeAudioEqFilter() {
    if let prevFilter = info.audioEqFilter {
      removeAudioFilter(prevFilter)
      info.audioEqFilter = nil
    }
  }

  func addVideoFilter(_ filter: MPVFilter) {
    mpvController.command(.vf, args: ["add", filter.stringFormat])
  }

  func removeVideoFiler(_ filter: MPVFilter) {
    mpvController.command(.vf, args: ["del", filter.stringFormat])
  }

  func addAudioFilter(_ filter: MPVFilter) {
    mpvController.command(.af, args: ["add", filter.stringFormat])
  }

  func removeAudioFilter(_ filter: MPVFilter) {
    mpvController.command(.af, args: ["del", filter.stringFormat])
  }

  /** Scale is a double value in [-100, -1] + [1, 100] */
  func setSubScale(_ scale: Double) {
    if scale > 0 {
      mpvController.setDouble(MPVOption.Subtitles.subScale, scale)
    } else {
      mpvController.setDouble(MPVOption.Subtitles.subScale, -scale)
    }
  }

  func setSubTextColor(_ colorString: String) {
    mpvController.setString("options/" + MPVOption.Subtitles.subColor, colorString)
  }

  func setSubTextSize(_ size: Double) {
    mpvController.setDouble("options/" + MPVOption.Subtitles.subFontSize, size)
  }

  func setSubTextBold(_ bold: Bool) {
    mpvController.setFlag("options/" + MPVOption.Subtitles.subBold, bold)
  }

  func setSubTextBorderColor(_ colorString: String) {
    mpvController.setString("options/" + MPVOption.Subtitles.subBorderColor, colorString)
  }

  func setSubTextBorderSize(_ size: Double) {
    mpvController.setDouble("options/" + MPVOption.Subtitles.subBorderSize, size)
  }

  func setSubTextBgColor(_ colorString: String) {
    mpvController.setString("options/" + MPVOption.Subtitles.subBackColor, colorString)
  }

  func setSubEncoding(_ encoding: String) {
    mpvController.setString(MPVOption.Subtitles.subCodepage, encoding)
    info.subEncoding = encoding
  }

  func setSubFont(_ font: String) {
    mpvController.setString(MPVOption.Subtitles.subFont, font)
  }

  func execKeyCode(_ code: String) {
    mpvController.command(.keypress, args: [code])
  }

  // MARK: - Other

  func fileStarted() {
//    DispatchQueue.main.sync {
//      mainWindow.showWindow(self)
//    }
  }

  /** This function is called right after file loaded. Should load all meta info here. */
  func fileLoaded() {
    guard let vwidth = info.videoWidth, let vheight = info.videoHeight else {
      Utility.fatal("Cannot get video width and height")
      return
    }
    syncPlayTimeTimer?.invalidate()
    triedUsingExactSeekForCurrentFile = false
    info.fileLoading = false
    DispatchQueue.main.sync {
      self.getTrackInfo()
      self.getSelectedTracks()
      self.getPLaylist()
      self.getChapters()
      syncPlayTimeTimer = Timer.scheduledTimer(timeInterval: TimeInterval(AppData.getTimeInterval),
                                               target: self, selector: #selector(self.syncUITime), userInfo: nil, repeats: true)
      mainWindow.updateTitle()
      if #available(OSX 10.12.2, *) {
        mainWindow.setupTouchBarUI()
      }
      mainWindow.adjustFrameByVideoSize(vwidth, vheight)
      // whether enter full screen
      if needEnterFullScreenForNextMedia {
        if ud.bool(forKey: Preference.Key.fullScreenWhenOpen) && !mainWindow.isInFullScreen {
          mainWindow.toggleWindowFullScreen()
        }
        // only enter fullscreen for first file
        needEnterFullScreenForNextMedia = false
      }
    }
  }

  func notifyMainWindowVideoSizeChanged() {
    guard let dwidth = info.displayWidth, let dheight = info.displayHeight else {
      Utility.fatal("Cannot get video width and height")
      return
    }
    if dwidth != 0 && dheight != 0 {
      DispatchQueue.main.sync {
        mainWindow.adjustFrameByVideoSize(dwidth, dheight)
      }
    }
  }

  // MARK: - Sync with UI in MainWindow

  // difficult to use option set
  enum SyncUIOption {
    case time
    case timeAndCache
    case playButton
    case muteButton
    case chapterList
    case playlist
  }

  func syncUITime() {
    if info.isNetworkResource {
      syncUI(.timeAndCache)
    } else {
      syncUI(.time)
    }
  }

  func syncUI(_ option: SyncUIOption) {
    // if window not loaded, ignore
    guard mainWindow.isWindowLoaded else { return }

    switch option {
    case .time:
      let time = mpvController.getDouble(MPVProperty.timePos)
      info.videoPosition = VideoTime(time)
      DispatchQueue.main.async {
        self.mainWindow.updatePlayTime(withDuration: false, andProgressBar: true)
      }

    case .timeAndCache:
      let time = mpvController.getDouble(MPVProperty.timePos)
      info.videoPosition = VideoTime(time)
      info.pausedForCache = mpvController.getFlag(MPVProperty.pausedForCache)
      info.cacheSize = mpvController.getInt(MPVProperty.cacheSize)
      info.cacheUsed = mpvController.getInt(MPVProperty.cacheUsed)
      info.cacheSpeed = mpvController.getInt(MPVProperty.cacheSpeed)
      info.cacheTime = mpvController.getInt(MPVProperty.demuxerCacheTime)
      info.bufferingState = mpvController.getInt(MPVProperty.cacheBufferingState)
      DispatchQueue.main.async {
        self.mainWindow.updatePlayTime(withDuration: true, andProgressBar: true)
        self.mainWindow.updateNetworkState()
      }

    case .playButton:
      let pause = mpvController.getFlag(MPVOption.PlaybackControl.pause)
      info.isPaused = pause
      DispatchQueue.main.async {
        self.mainWindow.updatePlayButtonState(pause ? NSOffState : NSOnState)
      }

    case .muteButton:
      let mute = mpvController.getFlag(MPVOption.Audio.mute)
      DispatchQueue.main.async {
        self.mainWindow.muteButton.state = mute ? NSOnState : NSOffState
      }

    case .chapterList:
      DispatchQueue.main.async {
        // this should avoid sending reload when table view is not ready
        if self.mainWindow.sideBarStatus == .playlist {
          self.mainWindow.playlistView.chapterTableView.reloadData()
        }
      }

    case .playlist:
      DispatchQueue.main.async {
        if self.mainWindow.sideBarStatus == .playlist {
          self.mainWindow.playlistView.playlistTableView.reloadData()
        }
      }
    }
  }

  func sendOSD(_ osd: OSDMessage) {

    // if window not loaded, ignore
    guard mainWindow.isWindowLoaded else { return }

    DispatchQueue.main.async {
      self.mainWindow.displayOSD(osd)
    }
  }

  func errorOpeningFileAndCloseMainWindow() {
    DispatchQueue.main.async {
      Utility.showAlert(message: "Cannot open file or stream!")
      self.mainWindow.close()
    }
  }

  func closeMainWindow() {
    DispatchQueue.main.async {
      self.mainWindow.close()
    }
  }


  // MARK: - Getting info

  func getTrackInfo() {
    info.audioTracks.removeAll(keepingCapacity: true)
    info.videoTracks.removeAll(keepingCapacity: true)
    info.subTracks.removeAll(keepingCapacity: true)
    let trackCount = mpvController.getInt(MPVProperty.trackListCount)
    for index in 0..<trackCount {
      // get info for each track
      let track = MPVTrack(id: mpvController.getInt(MPVProperty.trackListNId(index)),
                           type: MPVTrack.TrackType(rawValue: mpvController.getString(MPVProperty.trackListNType(index))!)!,
                           isDefault: mpvController.getFlag(MPVProperty.trackListNDefault(index)),
                           isForced: mpvController.getFlag(MPVProperty.trackListNForced(index)),
                           isSelected: mpvController.getFlag(MPVProperty.trackListNSelected(index)),
                           isExternal: mpvController.getFlag(MPVProperty.trackListNExternal(index)))
      track.srcId = mpvController.getInt(MPVProperty.trackListNSrcId(index))
      track.title = mpvController.getString(MPVProperty.trackListNTitle(index))
      track.lang = mpvController.getString(MPVProperty.trackListNLang(index))
      track.codec = mpvController.getString(MPVProperty.trackListNCodec(index))
      track.externalFilename = mpvController.getString(MPVProperty.trackListNExternalFilename(index))
      // add to lists
      switch track.type {
      case .audio:
        info.audioTracks.append(track)
      case .video:
        info.videoTracks.append(track)
      case .sub:
        info.subTracks.append(track)
      default:
        break
      }
    }
  }

  private func getSelectedTracks() {
    info.aid = mpvController.getInt(MPVOption.TrackSelection.aid)
    info.vid = mpvController.getInt(MPVOption.TrackSelection.vid)
    info.sid = mpvController.getInt(MPVOption.TrackSelection.sid)
    info.secondSid = mpvController.getInt(MPVOption.Subtitles.secondarySid)
  }

  func getPLaylist() {
    info.playlist.removeAll()
    let playlistCount = mpvController.getInt(MPVProperty.playlistCount)
    for index in 0..<playlistCount {
      let playlistItem = MPVPlaylistItem(filename: mpvController.getString(MPVProperty.playlistNFilename(index))!,
                                         isCurrent: mpvController.getFlag(MPVProperty.playlistNCurrent(index)),
                                         isPlaying: mpvController.getFlag(MPVProperty.playlistNPlaying(index)),
                                         title: mpvController.getString(MPVProperty.playlistNTitle(index)))
      info.playlist.append(playlistItem)
    }
  }

  func getChapters() {
    info.chapters.removeAll()
    let chapterCount = mpvController.getInt(MPVProperty.chapterListCount)
    if chapterCount == 0 {
      return
    }
    for index in 0..<chapterCount {
      let chapter = MPVChapter(title:     mpvController.getString(MPVProperty.chapterListNTitle(index)),
                               startTime: mpvController.getDouble(MPVProperty.chapterListNTime(index)),
                               index:     index)
      info.chapters.append(chapter)
    }
  }

}<|MERGE_RESOLUTION|>--- conflicted
+++ resolved
@@ -94,15 +94,11 @@
   func togglePause(_ set: Bool?) {
     if let setPause = set {
       if setPause {
-<<<<<<< HEAD
-        setSpeed(0)
+        setSpeed(1)
       } else {
         if mpvController.getFlag(MPVProperty.eofReached) {
           seek(absoluteSecond: 0)
         }
-=======
-        setSpeed(1)
->>>>>>> 7ef35fda
       }
       mpvController.setFlag(MPVOption.PlaybackControl.pause, setPause)
     } else {
