//
//  PlayerCore.swift
//  iina
//
//  Created by lhc on 8/7/16.
//  Copyright © 2016 lhc. All rights reserved.
//

import Cocoa
import MediaPlayer

class PlayerCore: NSObject {

  // MARK: - Multiple instances

  static let first: PlayerCore = createPlayerCore()

  static private var _lastActive: PlayerCore?

  static var lastActive: PlayerCore {
    get {
      return _lastActive ?? active
    }
    set {
      _lastActive = newValue
    }
  }

  static var active: PlayerCore {
    if let wc = NSApp.mainWindow?.windowController as? MainWindowController {
      return wc.player
    } else {
      return first
    }
  }

  static var newPlayerCore: PlayerCore {
    return findIdlePlayerCore() ?? createPlayerCore()
  }

  static var activeOrNew: PlayerCore {
    if playerCores.isEmpty {
      return first
    }
    if Preference.bool(for: .alwaysOpenInNewWindow) {
      return newPlayerCore
    } else {
      return active
    }
  }

  static var playing: [PlayerCore] {
    return playerCores.filter { !$0.info.isIdle }
  }

  static var playerCores: [PlayerCore] = []
  static private var playerCoreCounter = 0

  static private func findIdlePlayerCore() -> PlayerCore? {
    return playerCores.first { $0.info.isIdle && !$0.info.fileLoading }
  }

  static private func createPlayerCore() -> PlayerCore {
    let pc = PlayerCore()
    pc.label = "\(playerCoreCounter)"
    playerCores.append(pc)
    pc.startMPV()
    playerCoreCounter += 1
    return pc
  }

  static func activeOrNewForMenuAction(isAlternative: Bool) -> PlayerCore {
    let useNew = Preference.bool(for: .alwaysOpenInNewWindow) != isAlternative
    return useNew ? newPlayerCore : active
  }

  // MARK: - Fields

  lazy var subsystem = Logger.Subsystem(rawValue: "player\(label!)")

  var label: String!

  @available(macOS 10.12.2, *)
  var touchBarSupport: TouchBarSupport {
    get {
      return self._touchBarSupport as! TouchBarSupport
    }
  }
  private var _touchBarSupport: Any?

  /// A dispatch queue for auto load feature.
  let backgroundQueue = DispatchQueue(label: "IINAPlayerCoreTask", qos: .background)
  let playlistQueue = DispatchQueue(label: "IINAPlaylistTask", qos: .utility)
  let thumbnailQueue = DispatchQueue(label: "IINAPlayerCoreThumbnailTask", qos: .utility)

  /**
   This ticket will be increased each time before a new task being submitted to `backgroundQueue`.

   Each task holds a copy of ticket value at creation, so that a previous task will perceive and
   quit early if new tasks is awaiting.

   **See also**:

   `autoLoadFilesInCurrentFolder(ticket:)`
   */
  var backgroundQueueTicket = 0

  var mainWindow: MainWindowController!
  var initialWindow: InitialWindowController!
  var miniPlayer: MiniPlayerWindowController!

  var mpv: MPVController!

  lazy var ffmpegController: FFmpegController = {
    let controller = FFmpegController()
    controller.delegate = self
    return controller
  }()

  lazy var info: PlaybackInfo = PlaybackInfo(self)

  var syncPlayTimeTimer: Timer?

  var displayOSD: Bool = true

  var isMpvTerminated: Bool = false

  var isInMiniPlayer = false
  var switchedToMiniPlayerManually = false
  var switchedBackFromMiniPlayerManually = false

  var isSearchingOnlineSubtitle = false

  // test seeking
  var triedUsingExactSeekForCurrentFile: Bool = false
  var useExactSeekForCurrentFile: Bool = true

  static var keyBindings: [String: KeyMapping] = [:]

  override init() {
    super.init()
    self.mpv = MPVController(playerCore: self)
    self.mainWindow = MainWindowController(playerCore: self)
    self.initialWindow = InitialWindowController(playerCore: self)
    self.miniPlayer = MiniPlayerWindowController(player: self)
    if #available(macOS 10.12.2, *) {
      self._touchBarSupport = TouchBarSupport(playerCore: self)
    }
  }

  // MARK: - Control

  private func open(_ url: URL?, shouldAutoLoad: Bool = false) {
    guard let url = url else {
      Logger.log("empty file path or url", level: .error, subsystem: subsystem)
      return
    }
    Logger.log("Open URL: \(url.absoluteString)", subsystem: subsystem)
    let isNetwork = !url.isFileURL
    if shouldAutoLoad {
      info.shouldAutoLoadFiles = true
    }
    let path = isNetwork ? url.absoluteString : url.path
    openMainWindow(path: path, url: url, isNetwork: isNetwork)
  }

  /**
   Open a list of urls. If there are more than one urls, add the remaining ones to
   playlist and disable auto loading.

   - Returns: `nil` if no futher action is needed, like opened a BD Folder; otherwise the
   count of playable files.
   */
  @discardableResult
  func openURLs(_ urls: [URL], shouldAutoLoad autoLoad: Bool = true) -> Int? {
    guard !urls.isEmpty else { return 0 }
    var urls = Utility.resolveURLs(urls)

    // handle BD folders and m3u / m3u8 files first
    if urls.count == 1 && (isBDFolder(urls[0]) ||
      Utility.playlistFileExt.contains(urls[0].absoluteString.lowercasedPathExtension)) {
      info.shouldAutoLoadFiles = false
      open(urls[0])
      return nil
    }

    let playableFiles = getPlayableFiles(in: urls, sorted: true)
    let count = playableFiles.count

    // check playable files count
    if count == 0 {
      return 0
    }

    if !autoLoad {
      info.shouldAutoLoadFiles = false
    } else {
      info.shouldAutoLoadFiles = (count == 1)
    }

    // open the first file
    open(playableFiles[0])
    // add the remaining to playlist
    playableFiles[1..<count].forEach { url in
      addToPlaylist(url.isFileURL ? url.path : url.absoluteString)
    }

    // refresh playlist
    postNotification(.iinaPlaylistChanged)
    // send OSD
    if count > 1 {
      sendOSD(.addToPlaylist(count))
    }
    return count
  }

  func openURL(_ url: URL, shouldAutoLoad: Bool = true) {
    openURLs([url], shouldAutoLoad: shouldAutoLoad)
  }

  func openURLString(_ str: String) {
    if str == "-" {
      openMainWindow(path: str, url: URL(string: "stdin")!, isNetwork: false)
      return
    }
    if str.first == "/" {
      openURL(URL(fileURLWithPath: str))
    } else {
      guard let pstr = str.addingPercentEncoding(withAllowedCharacters: .urlAllowed), let url = URL(string: pstr) else {
        Logger.log("Cannot add percent encoding for \(str)", level: .error, subsystem: subsystem)
        return
      }
      openURL(url)
    }
  }


  private func openMainWindow(path: String, url: URL, isNetwork: Bool) {
    Logger.log("Opening \(path) in main window", subsystem: subsystem)
    info.currentURL = url
    // clear currentFolder since playlist is cleared, so need to auto-load again in playerCore#fileStarted
    info.currentFolder = nil
    info.isNetworkResource = isNetwork
    let _ = mainWindow.window
    if !mainWindow.window!.isVisible {
      SleepPreventer.preventSleep()
    }
    initialWindow.close()
    if isInMiniPlayer {
      miniPlayer.showWindow(nil)
    } else {
      mainWindow.showWindow(nil)
      mainWindow.windowDidOpen()
    }
    // Send load file command
    info.fileLoading = true
    info.justOpenedFile = true
    mpv.command(.loadfile, args: [path])
  }

  static func loadKeyBindings() {
    Logger.log("Loading key bindings")
    let userConfigs = Preference.dictionary(for: .inputConfigs)
    let iinaDefaultConfPath = PrefKeyBindingViewController.defaultConfigs["IINA Default"]!
    var inputConfPath = iinaDefaultConfPath
    if let confFromUd = Preference.string(for: .currentInputConfigName) {
      if let currentConfigFilePath = Utility.getFilePath(Configs: userConfigs, forConfig: confFromUd, showAlert: false) {
        inputConfPath = currentConfigFilePath
      }
    }
    setKeyBindings(KeyMapping.parseInputConf(at: inputConfPath) ?? KeyMapping.parseInputConf(at: iinaDefaultConfPath)!)
  }

  static func setKeyBindings(_ keyMappings: [KeyMapping]) {
    Logger.log("Set key bindings")
    var keyBindings: [String: KeyMapping] = [:]
    keyMappings.forEach { keyBindings[$0.key] = $0 }
    PlayerCore.keyBindings = keyBindings
    (NSApp.delegate as? AppDelegate)?.menuController.updateKeyEquivalentsFrom(keyMappings)
  }

  func startMPV() {
    // set path for youtube-dl
    let oldPath = String(cString: getenv("PATH")!)
    var path = Utility.exeDirURL.path + ":" + oldPath
    if let customYtdlPath = Preference.string(for: .ytdlSearchPath), !customYtdlPath.isEmpty {
      path = customYtdlPath + ":" + path
    }
    setenv("PATH", path, 1)
    Logger.log("Set path to \(path)", subsystem: subsystem)

    // set http proxy
    if let proxy = Preference.string(for: .httpProxy), !proxy.isEmpty {
      setenv("http_proxy", "http://" + proxy, 1)
      Logger.log("Set http_proxy to \(proxy)", subsystem: subsystem)
    }

    mpv.mpvInit()

    if !getAudioDevices().contains(where: { $0["name"] == Preference.string(for: .audioDevice)! }) {
      setAudioDevice("auto")
    }
  }

  func initVideo() {
    // init mpv render context.
    // The video layer must be displayed once to get the OpenGL context initialized.
    mainWindow.videoView.videoLayer.display()
    mpv.mpvInitRendering()
    mainWindow.videoView.startDisplayLink()
  }

  // unload main window video view
  func uninitVideo() {
    guard mainWindow.isWindowLoaded else { return }
    mainWindow.videoView.stopDisplayLink()
    mainWindow.videoView.uninit()
  }

  // Terminate mpv
  func terminateMPV(sendQuit: Bool = true) {
    guard !isMpvTerminated else { return }
    savePlaybackPosition()
    invalidateTimer()
    uninitVideo()
    if sendQuit {
      mpv.mpvQuit()
    }
    isMpvTerminated = true
  }

  // invalidate timer
  func invalidateTimer() {
    self.syncPlayTimeTimer?.invalidate()
  }

  func switchToMiniPlayer(automatically: Bool = false) {
    Logger.log("Switch to mini player, automatically=\(automatically)", subsystem: subsystem)
    if !automatically {
      switchedToMiniPlayerManually = true
    }
    switchedBackFromMiniPlayerManually = false

    let needRestoreLayout = !miniPlayer.isWindowLoaded
    miniPlayer.showWindow(self)

    miniPlayer.updateTrack()
    let playlistView = mainWindow.playlistView.view
    let videoView = mainWindow.videoView
    // reset down shift for playlistView
    mainWindow.playlistView.downShift = 0
    // hide sidebar
    if mainWindow.sideBarStatus != .hidden {
      mainWindow.hideSideBar(animate: false)
    }

    // move playist view
    playlistView.removeFromSuperview()
    mainWindow.playlistView.useCompactTabHeight = true
    miniPlayer.playlistWrapperView.addSubview(playlistView)
    Utility.quickConstraints(["H:|[v]|", "V:|[v]|"], ["v": playlistView])
    // move video view
    videoView.removeFromSuperview()
    miniPlayer.videoWrapperView.addSubview(videoView, positioned: .below, relativeTo: nil)
    Utility.quickConstraints(["H:|[v]|", "V:|[v]|"], ["v": videoView])
    let (dw, dh) = videoSizeForDisplay
    miniPlayer.updateVideoViewAspectConstraint(withAspect: CGFloat(dw) / CGFloat(dh))

    // if no video track (or video info is still not available now), set aspect ratio for main window
    if let mw = mainWindow.window, mw.aspectRatio == .zero {
      let size = NSSize(width: dw, height: dh)
      mw.setFrame(NSRect(origin: mw.frame.origin, size: size), display: false)
      mw.aspectRatio = size
    }
    // if received video size before switching to music mode, hide default album art
    if !info.videoTracks.isEmpty {
      miniPlayer.defaultAlbumArt.isHidden = true
    }
    // in case of video size changed, reset mini player window size if playlist is folded
    if !miniPlayer.isPlaylistVisible {
      miniPlayer.setToInitialWindowSize(display: true, animate: false)
    }

    // hide main window
    mainWindow.window?.orderOut(self)
    isInMiniPlayer = true

    videoView.videoLayer.draw(forced: true)

    // restore layout
    if needRestoreLayout {
      if !Preference.bool(for: .musicModeShowAlbumArt) {
        miniPlayer.toggleVideoView(self)
      }
      if Preference.bool(for: .musicModeShowPlaylist) {
        miniPlayer.togglePlaylist(self)
      }
    }
  }

  func switchBackFromMiniPlayer(automatically: Bool, showMainWindow: Bool = true) {
    Logger.log("Switch to normal window from mini player, automatically=\(automatically)", subsystem: subsystem)
    if !automatically {
      switchedBackFromMiniPlayerManually = true
    }
    switchedToMiniPlayerManually = true
    mainWindow.playlistView.view.removeFromSuperview()
    mainWindow.playlistView.useCompactTabHeight = false
    // add back video view
    let mainWindowContentView = mainWindow.window!.contentView
    miniPlayer.videoViewAspectConstraint?.isActive = false
    miniPlayer.videoViewAspectConstraint = nil
    mainWindow.videoView.removeFromSuperview()
    mainWindowContentView?.addSubview(mainWindow.videoView, positioned: .below, relativeTo: nil)
    ([.top, .bottom, .left, .right] as [NSLayoutConstraint.Attribute]).forEach { attr in
      mainWindow.videoViewConstraints[attr] = NSLayoutConstraint(item: mainWindow.videoView, attribute: attr, relatedBy: .equal,
                                                                 toItem: mainWindowContentView, attribute: attr, multiplier: 1, constant: 0)
      mainWindow.videoViewConstraints[attr]!.isActive = true
    }
    // show main window
    if showMainWindow {
      mainWindow.window?.makeKeyAndOrderFront(self)
    }
    // if aspect ratio is not set
    if mainWindow.window?.aspectRatio == nil {
      mainWindow.window?.aspectRatio = AppData.sizeWhenNoVideo
    }
    // hide mini player
    miniPlayer.window?.orderOut(nil)
    isInMiniPlayer = false

    mainWindow.videoView.videoLayer.draw(forced: true)

    mainWindow.updateTitle()
  }

  // MARK: - MPV commands

  /** Pause / resume. Reset speed to 0 when pause. */
  func togglePause(_ set: Bool?) {
    if let setPause = set {
      // if paused by EOF, replay the video.
      if !setPause {
        if mpv.getFlag(MPVProperty.eofReached) {
          seek(absoluteSecond: 0)
        }
      }
      mpv.setFlag(MPVOption.PlaybackControl.pause, setPause)
    } else {
      if (info.isPaused) {
        if mpv.getFlag(MPVProperty.eofReached) {
          seek(absoluteSecond: 0)
        }
        mpv.setFlag(MPVOption.PlaybackControl.pause, false)
      } else {
        mpv.setFlag(MPVOption.PlaybackControl.pause, true)
      }
    }
  }

  func stop() {
    mpv.command(.stop)
    invalidateTimer()
  }

  func toggleMute(_ set: Bool? = nil) {
    let newState = set ?? !mpv.getFlag(MPVOption.Audio.mute)
    mpv.setFlag(MPVOption.Audio.mute, newState)
  }

  func seek(percent: Double, forceExact: Bool = false) {
    var percent = percent
    // mpv will play next file automatically when seek to EOF.
    // We clamp to a Range to ensure that we don't try to seek to 100%.
    // however, it still won't work for videos with large keyframe interval.
    if let duration = info.videoDuration?.second,
      duration > 0 {
      percent = percent.clamped(to: 0..<100)
    }
    let useExact = forceExact ? true : Preference.bool(for: .useExactSeek)
    let seekMode = useExact ? "absolute-percent+exact" : "absolute-percent"
    mpv.command(.seek, args: ["\(percent)", seekMode], checkError: false)
  }

  func seek(relativeSecond: Double, option: Preference.SeekOption) {
    switch option {

    case .relative:
      mpv.command(.seek, args: ["\(relativeSecond)", "relative"], checkError: false)

    case .exact:
      mpv.command(.seek, args: ["\(relativeSecond)", "relative+exact"], checkError: false)

    case .auto:
      // for each file , try use exact and record interval first
      if !triedUsingExactSeekForCurrentFile {
        mpv.recordedSeekTimeListener = { [unowned self] interval in
          // if seek time < 0.05, then can use exact
          self.useExactSeekForCurrentFile = interval < 0.05
        }
        mpv.needRecordSeekTime = true
        triedUsingExactSeekForCurrentFile = true
      }
      let seekMode = useExactSeekForCurrentFile ? "relative+exact" : "relative"
      mpv.command(.seek, args: ["\(relativeSecond)", seekMode], checkError: false)

    }
  }

  func seek(absoluteSecond: Double) {
    mpv.command(.seek, args: ["\(absoluteSecond)", "absolute+exact"])
  }

  func frameStep(backwards: Bool) {
    if backwards {
      mpv.command(.frameBackStep)
    } else {
      mpv.command(.frameStep)
    }
  }

  func screenshot() {
    let option = Preference.bool(for: .screenshotIncludeSubtitle) ? "subtitles" : "video"
    var tookScreenshot = false
    if Preference.bool(for: .screenshotSaveToFile) {
      mpv.command(.screenshot, args: [option])
      tookScreenshot = true
    }
    if Preference.bool(for: .screenshotCopyToClipboard) {
      let screenshot = mpv.getScreenshot(option)
      NSPasteboard.general.clearContents()
      NSPasteboard.general.writeObjects([screenshot])
      tookScreenshot = true
    }
    if tookScreenshot {
      sendOSD(.screenshot)
    }
  }

  func abLoop() {
    // may subject to change
    mpv.command(.abLoop)
    let a = mpv.getDouble(MPVOption.PlaybackControl.abLoopA)
    let b = mpv.getDouble(MPVOption.PlaybackControl.abLoopB)
    if a == 0 && b == 0 {
      info.abLoopStatus = 0
    } else if b != 0 {
      info.abLoopStatus = 2
    } else {
      info.abLoopStatus = 1
    }
    sendOSD(.abLoop(info.abLoopStatus))
  }

  func clearAbLoop() {
    if mpv.getFlag(MPVOption.PlaybackControl.abLoopA) {
      if mpv.getFlag(MPVOption.PlaybackControl.abLoopB) {
        info.abLoopStatus = 2
      } else {
        info.abLoopStatus = 1
      }
    } else {
      info.abLoopStatus = 0
    }
  }

  func toggleFileLoop() {
    let isLoop = mpv.getFlag(MPVOption.PlaybackControl.loopFile)
    mpv.setFlag(MPVOption.PlaybackControl.loopFile, !isLoop)
  }

  func togglePlaylistLoop() {
    let loopStatus = mpv.getString(MPVOption.PlaybackControl.loopPlaylist)
    let isLoop = (loopStatus == "inf" || loopStatus == "force")
    mpv.setString(MPVOption.PlaybackControl.loopPlaylist, isLoop ? "no" : "inf")
  }

  func toggleShuffle() {
    mpv.command(.playlistShuffle)
    postNotification(.iinaPlaylistChanged)
  }

  func setVolume(_ volume: Double, constrain: Bool = true) {
    let maxVolume = Preference.integer(for: .maxVolume)
    let constrainedVolume = volume.clamped(to: 0...Double(maxVolume))
    let appliedVolume = constrain ? constrainedVolume : volume
    info.volume = appliedVolume
    mpv.setDouble(MPVOption.Audio.volume, appliedVolume)
    Preference.set(constrainedVolume, for: .softVolume)
  }

  func setTrack(_ index: Int, forType: MPVTrack.TrackType) {
    let name: String
    switch forType {
    case .audio:
      name = MPVOption.TrackSelection.aid
    case .video:
      name = MPVOption.TrackSelection.vid
    case .sub:
      name = MPVOption.TrackSelection.sid
    case .secondSub:
      name = MPVOption.Subtitles.secondarySid
    }
    mpv.setInt(name, index)
    getSelectedTracks()
  }

  /** Set speed. */
  func setSpeed(_ speed: Double) {
    mpv.setDouble(MPVOption.PlaybackControl.speed, speed)
  }

  func setVideoAspect(_ aspect: String) {
    if Regex.aspect.matches(aspect) {
      mpv.setString(MPVProperty.videoAspect, aspect)
      info.unsureAspect = aspect
    } else {
      mpv.setString(MPVProperty.videoAspect, "-1")
      // if not a aspect string, set aspect to default, and also the info string.
      info.unsureAspect = "Default"
    }
  }

  func setVideoRotate(_ degree: Int) {
    if AppData.rotations.index(of: degree)! >= 0 {
      mpv.setInt(MPVOption.Video.videoRotate, degree)
      info.rotation = degree
    }
  }

  func setFlip(_ enable: Bool) {
    if enable {
      if info.flipFilter == nil {
        let vf = MPVFilter.flip()
        vf.label = Constants.FilterName.flip
        if addVideoFilter(vf) {
          info.flipFilter = vf
        }
      }
    } else {
      if let vf = info.flipFilter {
        let _ = removeVideoFilter(vf)
        info.flipFilter = nil
      }
    }
  }

  func setMirror(_ enable: Bool) {
    if enable {
      if info.mirrorFilter == nil {
        let vf = MPVFilter.mirror()
        vf.label = Constants.FilterName.mirror
        if addVideoFilter(vf) {
          info.mirrorFilter = vf
        }
      }
    } else {
      if let vf = info.mirrorFilter {
        let _ = removeVideoFilter(vf)
        info.mirrorFilter = nil
      }
    }
  }

  func toggleDeinterlace(_ enable: Bool) {
    mpv.setFlag(MPVOption.Video.deinterlace, enable)
  }

  enum VideoEqualizerType {
    case brightness, contrast, saturation, gamma, hue
  }

  func setVideoEqualizer(forOption option: VideoEqualizerType, value: Int) {
    let optionName: String
    switch option {
    case .brightness:
      optionName = MPVOption.Equalizer.brightness
    case .contrast:
      optionName = MPVOption.Equalizer.contrast
    case .saturation:
      optionName = MPVOption.Equalizer.saturation
    case .gamma:
      optionName = MPVOption.Equalizer.gamma
    case .hue:
      optionName = MPVOption.Equalizer.hue
    }
    mpv.command(.set, args: [optionName, value.description])
  }

  func loadExternalAudioFile(_ url: URL) {
    mpv.command(.audioAdd, args: [url.path], checkError: false) { code in
      if code < 0 {
        Logger.log("Unsupported audio: \(url.path)", level: .error, subsystem: self.subsystem)
        DispatchQueue.main.async {
          Utility.showAlert("unsupported_audio")
        }
      }
    }
  }

  func loadExternalSubFile(_ url: URL, delay: Bool = false) {
    if let track = info.subTracks.first(where: { $0.externalFilename == url.path }) {
      mpv.command(.subReload, args: [String(track.id)], checkError: false)
      return
    }

    mpv.command(.subAdd, args: [url.path], checkError: false) { code in
      if code < 0 {
        Logger.log("Unsupported sub: \(url.path)", level: .error, subsystem: self.subsystem)
        // if another modal panel is shown, popping up an alert now will cause some infinite loop.
        if delay {
          DispatchQueue.main.asyncAfter(deadline: DispatchTime.now() + 0.5) {
            Utility.showAlert("unsupported_sub")
          }
        } else {
          DispatchQueue.main.async {
            Utility.showAlert("unsupported_sub")
          }
        }
      }
    }
  }

  func reloadAllSubs() {
    let currentSubName = info.currentTrack(.sub)?.externalFilename
    for subTrack in info.subTracks {
      mpv.command(.subReload, args: ["\(subTrack.id)"], checkError: false) { code in
        if code < 0 {
          Logger.log("Failed reloading subtitles: error code \(code)", level: .error, subsystem: self.subsystem)
        }
      }
    }
    getTrackInfo()
    if let currentSub = info.subTracks.first(where: {$0.externalFilename == currentSubName}) {
      setTrack(currentSub.id, forType: .sub)
    }
    mainWindow?.quickSettingView.reload()
  }

  func setAudioDelay(_ delay: Double) {
    mpv.setDouble(MPVOption.Audio.audioDelay, delay)
  }

  func setSubDelay(_ delay: Double) {
    mpv.setDouble(MPVOption.Subtitles.subDelay, delay)
  }

  func addToPlaylist(_ path: String) {
    mpv.command(.loadfile, args: [path, "append"])
  }

  func playlistMove(_ from: Int, to: Int) {
    mpv.command(.playlistMove, args: ["\(from)", "\(to)"])
  }

  func addToPlaylist(paths: [String], at index: Int) {
    getPlaylist()
    guard index <= info.playlist.count && index >= 0 else { return }
    let previousCount = info.playlist.count
    for path in paths {
      addToPlaylist(path)
    }
    for i in 0..<paths.count {
      playlistMove(previousCount + i, to: index + i)
    }
  }

  func playlistRemove(_ index: Int) {
    mpv.command(.playlistRemove, args: [index.description])
  }

  func playlistRemove(_ indexSet: IndexSet) {
    var count = 0
    for i in indexSet {
      playlistRemove(i - count)
      count += 1
    }
    postNotification(.iinaPlaylistChanged)
  }

  func clearPlaylist() {
    mpv.command(.playlistClear)
  }

  func playFile(_ path: String) {
    info.justOpenedFile = true
    info.shouldAutoLoadFiles = true
    mpv.command(.loadfile, args: [path, "replace"])
    getPlaylist()
  }

  func playFileInPlaylist(_ pos: Int) {
    mpv.setInt(MPVProperty.playlistPos, pos)
    getPlaylist()
  }

  func navigateInPlaylist(nextMedia: Bool) {
    mpv.command(nextMedia ? .playlistNext : .playlistPrev, checkError: false)
  }

  func playChapter(_ pos: Int) {
    let chapter = info.chapters[pos]
    mpv.command(.seek, args: ["\(chapter.time.second)", "absolute"])
    togglePause(false)
    // need to update time pos
    syncUITime()
  }

  func setCrop(fromString str: String) {
    let vwidth = info.videoWidth!
    let vheight = info.videoHeight!
    if let aspect = Aspect(string: str) {
      let cropped = NSMakeSize(CGFloat(vwidth), CGFloat(vheight)).crop(withAspect: aspect)
      let vf = MPVFilter.crop(w: Int(cropped.width), h: Int(cropped.height), x: nil, y: nil)
      vf.label = Constants.FilterName.crop
      setCrop(fromFilter: vf)
      // warning! may should not update it here
      info.unsureCrop = str
      info.cropFilter = vf
    } else {
      if let filter = info.cropFilter {
        let _ = removeVideoFilter(filter)
        info.unsureCrop = "None"
      }
    }
  }

  func setCrop(fromFilter filter: MPVFilter) {
    filter.label = Constants.FilterName.crop
    if addVideoFilter(filter) {
      info.cropFilter = filter
    }
  }

  func setAudioEq(fromGains gains: [Double]) {
    let channelCount = mpv.getInt(MPVProperty.audioParamsChannelCount)
    let freqList = [31.25, 62.5, 125, 250, 500, 1000, 2000, 4000, 8000, 16000]
    let filters = freqList.enumerated().map { (index, freq) -> MPVFilter in
      let string = [Int](0..<channelCount).map { "c\($0) f=\(freq) w=\(freq / 1.224744871) g=\(gains[index])" }.joined(separator: "|")
      return MPVFilter(name: "lavfi", label: "\(Constants.FilterName.audioEq)\(index)", paramString: "[anequalizer=\(string)]")
    }
    filters.forEach { _ = addAudioFilter($0) }
    info.audioEqFilters = filters
  }

  func removeAudioEqFilter() {
    info.audioEqFilters?.compactMap { $0 }.forEach { _ = removeAudioFilter($0) }
    info.audioEqFilters = nil
  }

  func addVideoFilter(_ filter: MPVFilter) -> Bool {
    Logger.log("Adding video filter \(filter.stringFormat)...", subsystem: subsystem)
    // check hwdec
    let askHwdec: (() -> Bool) = {
      let panel = NSAlert()
      panel.messageText = NSLocalizedString("alert.title_warning", comment: "Warning")
      panel.informativeText = NSLocalizedString("alert.filter_hwdec.message", comment: "")
      panel.addButton(withTitle: NSLocalizedString("alert.filter_hwdec.turn_off", comment: "Turn off hardware decoding"))
      panel.addButton(withTitle: NSLocalizedString("alert.filter_hwdec.use_copy", comment: "Switch to Auto(Copy)"))
      panel.addButton(withTitle: NSLocalizedString("alert.filter_hwdec.abort", comment: "Abort"))
      switch panel.runModal() {
      case .alertFirstButtonReturn:  // turn off
        self.mpv.setString(MPVProperty.hwdec, "no")
        Preference.set(Preference.HardwareDecoderOption.disabled.rawValue, for: .hardwareDecoder)
        return true
      case .alertSecondButtonReturn:
        self.mpv.setString(MPVProperty.hwdec, "auto-copy")
        Preference.set(Preference.HardwareDecoderOption.autoCopy.rawValue, for: .hardwareDecoder)
        return true
      default:
        return false
      }
    }
    let hwdec = mpv.getString(MPVProperty.hwdec)
    if hwdec == "auto" {
      // if not on main thread, post the alert in main thread
      if Thread.isMainThread {
        if !askHwdec() { return false }
      } else {
        var result = false
        DispatchQueue.main.sync {
          result = askHwdec()
        }
        if !result { return false }
      }
    }
    // try apply filter
    var result = true
    mpv.command(.vf, args: ["add", filter.stringFormat], checkError: false) { result = $0 >= 0 }
    Logger.log(result ? "Succeeded" : "Failed", subsystem: self.subsystem)
    return result
  }

  func removeVideoFilter(_ filter: MPVFilter) -> Bool {
    var result = true
    if let label = filter.label {
      mpv.command(.vf, args: ["del", "@" + label], checkError: false) { result = $0 >= 0 }
    } else {
      mpv.command(.vf, args: ["del", filter.stringFormat], checkError: false) { result = $0 >= 0 }
    }
    return result
  }

  func addAudioFilter(_ filter: MPVFilter) -> Bool {
    var result = true
    mpv.command(.af, args: ["add", filter.stringFormat], checkError: false) { result = $0 >= 0 }
    return result
  }

  func removeAudioFilter(_ filter: MPVFilter) -> Bool {
    var result = true
    mpv.command(.af, args: ["del", filter.stringFormat], checkError: false)  { result = $0 >= 0 }
    return result
  }

  func getAudioDevices() -> [[String: String]] {
    let raw = mpv.getNode(MPVProperty.audioDeviceList)
    if let list = raw as? [[String: String]] {
      return list
    } else {
      return []
    }
  }

  func setAudioDevice(_ name: String) {
    mpv.setString(MPVProperty.audioDevice, name)
  }

  /** Scale is a double value in [-100, -1] + [1, 100] */
  func setSubScale(_ scale: Double) {
    if scale > 0 {
      mpv.setDouble(MPVOption.Subtitles.subScale, scale)
    } else {
      mpv.setDouble(MPVOption.Subtitles.subScale, -scale)
    }
  }

  func setSubPos(_ pos: Int) {
    mpv.setInt(MPVOption.Subtitles.subPos, pos)
  }

  func setSubTextColor(_ colorString: String) {
    mpv.setString("options/" + MPVOption.Subtitles.subColor, colorString)
  }

  func setSubTextSize(_ size: Double) {
    mpv.setDouble("options/" + MPVOption.Subtitles.subFontSize, size)
  }

  func setSubTextBold(_ bold: Bool) {
    mpv.setFlag("options/" + MPVOption.Subtitles.subBold, bold)
  }

  func setSubTextBorderColor(_ colorString: String) {
    mpv.setString("options/" + MPVOption.Subtitles.subBorderColor, colorString)
  }

  func setSubTextBorderSize(_ size: Double) {
    mpv.setDouble("options/" + MPVOption.Subtitles.subBorderSize, size)
  }

  func setSubTextBgColor(_ colorString: String) {
    mpv.setString("options/" + MPVOption.Subtitles.subBackColor, colorString)
  }

  func setSubEncoding(_ encoding: String) {
    mpv.setString(MPVOption.Subtitles.subCodepage, encoding)
    info.subEncoding = encoding
  }

  func setSubFont(_ font: String) {
    mpv.setString(MPVOption.Subtitles.subFont, font)
  }

  func execKeyCode(_ code: String) {
    mpv.command(.keypress, args: [code], checkError: false) { errCode in
      if errCode < 0 {
        Logger.log("Error when executing key code (\(errCode))", level: .error, subsystem: self.subsystem)
      }
    }
  }

  func savePlaybackPosition() {
    guard Preference.bool(for: .resumeLastPosition) else { return }
    Logger.log("Write watch later config", subsystem: subsystem)
    mpv.command(.writeWatchLaterConfig)
    if let url = info.currentURL {
      Preference.set(url, for: .iinaLastPlayedFilePath)
      // Write to cache directly (rather than calling `refreshCachedVideoProgress`).
      // If user only closed the window but didn't quit the app, this can make sure playlist displays the correct progress.
      info.cachedVideoDurationAndProgress[url.path] = (duration: info.videoDuration?.second, progress: info.videoPosition?.second)
    }
    if let position = info.videoPosition?.second {
      Preference.set(position, for: .iinaLastPlayedFilePosition)
    }
  }

  func getGeometry() -> GeometryDef? {
    let geometry = mpv.getString(MPVOption.Window.geometry) ?? ""
    return GeometryDef.parse(geometry)
  }


  // MARK: - Listeners

  func fileStarted() {
    Logger.log("File started", subsystem: subsystem)
    info.justStartedFile = true
    info.disableOSDForFileLoading = true
    currentMediaIsAudio = .unknown
    guard let path = mpv.getString(MPVProperty.path) else { return }
    info.currentURL = path.contains("://") ?
      URL(string: path.addingPercentEncoding(withAllowedCharacters: .urlAllowed) ?? path) :
      URL(fileURLWithPath: path)
    info.isNetworkResource = !info.currentURL!.isFileURL
    // Auto load
    backgroundQueueTicket += 1
    let shouldAutoLoadFiles = info.shouldAutoLoadFiles
    let currentTicket = backgroundQueueTicket
    backgroundQueue.async {
      // add files in same folder
      if shouldAutoLoadFiles {
        Logger.log("Started auto load", subsystem: self.subsystem)
        self.autoLoadFilesInCurrentFolder(ticket: currentTicket)
      }
      // auto load matched subtitles
      if let matchedSubs = self.info.matchedSubs[path] {
        Logger.log("Found \(matchedSubs.count) subs for current file", subsystem: self.subsystem)
        for sub in matchedSubs {
          guard currentTicket == self.backgroundQueueTicket else { return }
          self.loadExternalSubFile(sub)
        }
        // set sub to the first one
        guard currentTicket == self.backgroundQueueTicket, self.mpv.mpv != nil else { return }
        self.setTrack(1, forType: .sub)
      }
      self.autoSearchOnlineSub()
    }
  }

  /** This function is called right after file loaded. Should load all meta info here. */
  func fileLoaded() {
    Logger.log("File loaded", subsystem: subsystem)
    invalidateTimer()
    triedUsingExactSeekForCurrentFile = false
    info.fileLoading = false
    info.haveDownloadedSub = false
    checkUnsyncedWindowOptions()
    // generate thumbnails if window has loaded video
    if mainWindow.isVideoLoaded {
      generateThumbnails()
    }
    // call `trackListChanged` to load tracks and check whether need to switch to music mode
    trackListChanged()
    // main thread stuff
    DispatchQueue.main.sync {
      getPlaylist()
      getChapters()
      clearAbLoop()
      syncPlayTimeTimer = Timer.scheduledTimer(timeInterval: TimeInterval(AppData.getTimeInterval),
                                               target: self, selector: #selector(self.syncUITime), userInfo: nil, repeats: true)
      if #available(macOS 10.12.2, *) {
        touchBarSupport.setupTouchBarUI()
      }

      if info.aid == 0 {
        mainWindow.muteButton.isEnabled = false
        mainWindow.volumeSlider.isEnabled = false
      }

      if self.isInMiniPlayer {
        miniPlayer.defaultAlbumArt.isHidden = !self.info.videoTracks.isEmpty
      }
    }
    // set initial properties for the first file
    if info.justLaunched {
      if Preference.bool(for: .fullScreenWhenOpen) && !mainWindow.fsState.isFullscreen && !isInMiniPlayer {
        DispatchQueue.main.async(execute: self.mainWindow.toggleWindowFullScreen)
      }
      info.justLaunched = false
    }
    // add to history
    if let url = info.currentURL {
      let duration = info.videoDuration ?? .zero
      HistoryController.shared.add(url, duration: duration.second)
      if Preference.bool(for: .recordRecentFiles) && Preference.bool(for: .trackAllFilesInRecentOpenMenu) {
        NSDocumentController.shared.noteNewRecentDocumentURL(url)
      }
    }
    postNotification(.iinaFileLoaded)
  }

  func playbackRestarted() {
    Logger.log("Playback restarted", subsystem: subsystem)
    reloadSavedIINAfilters()
    DispatchQueue.main.async {
      Timer.scheduledTimer(timeInterval: TimeInterval(0.2), target: self, selector: #selector(self.reEnableOSDAfterFileLoading), userInfo: nil, repeats: false)
    }
  }

  func trackListChanged() {
    Logger.log("Track list changed", subsystem: subsystem)
    getTrackInfo()
    getSelectedTracks()
    let audioStatusWasUnkownBefore = currentMediaIsAudio == .unknown
    currentMediaIsAudio = checkCurrentMediaIsAudio()
    let audioStatusIsAvailableNow = currentMediaIsAudio != .unknown && audioStatusWasUnkownBefore
    // if need to switch to music mode
    if audioStatusIsAvailableNow && Preference.bool(for: .autoSwitchToMusicMode) {
      if currentMediaIsAudio == .isAudio {
        if !isInMiniPlayer && !mainWindow.fsState.isFullscreen && !switchedBackFromMiniPlayerManually {
          Logger.log("Current media is audio, switch to mini player", subsystem: subsystem)
          DispatchQueue.main.sync {
            switchToMiniPlayer(automatically: true)
          }
        }
      } else {
        if isInMiniPlayer && !switchedToMiniPlayerManually {
          Logger.log("Current media is not audio, switch to normal window", subsystem: subsystem)
          DispatchQueue.main.sync {
            switchBackFromMiniPlayer(automatically: true)
          }
        }
      }
    }
  }

  @objc
  private func reEnableOSDAfterFileLoading() {
    info.disableOSDForFileLoading = false
  }

  private func autoSearchOnlineSub() {
    Thread.sleep(forTimeInterval: 0.5)
    if Preference.bool(for: .autoSearchOnlineSub) &&
      !info.isNetworkResource && info.subTracks.isEmpty &&
      (info.videoDuration?.second ?? 0.0) >= Preference.double(for: .autoSearchThreshold) * 60 {
      DispatchQueue.main.async {
        self.mainWindow.menuActionHandler.menuFindOnlineSub(.dummy)
      }
    }
  }
  /**
   Add files in the same folder to playlist.
   It basically follows the following steps:
   - Get all files in current folder. Group and sort videos and audios, and add them to playlist.
   - Scan subtitles from search paths, combined with subs got in previous step.
   - Try match videos and subs by series and filename.
   - For unmatched videos and subs, perform fuzzy (but slow, O(n^2)) match for them.

   **Remark**:

   This method is expected to be executed in `backgroundQueue` (see `backgroundQueueTicket`).
   Therefore accesses to `self.info` and mpv playlist must be guarded.
   */
  private func autoLoadFilesInCurrentFolder(ticket: Int) {
    AutoFileMatcher(player: self, ticket: ticket).startMatching()
  }

  /**
   Checkes unsynchronized window options, such as those set via mpv before window loaded.

   These options currently include fullscreen and ontop.
   */
  private func checkUnsyncedWindowOptions() {
    guard mainWindow.isWindowLoaded else { return }

    let fs = mpv.getFlag(MPVOption.Window.fullscreen)
    if fs != mainWindow.fsState.isFullscreen {
      DispatchQueue.main.async {
        self.mainWindow.toggleWindowFullScreen()
      }
    }

    let ontop = mpv.getFlag(MPVOption.Window.ontop)
    if ontop != mainWindow.isOntop {
      DispatchQueue.main.async {
        self.mainWindow.isOntop = ontop
        self.mainWindow.setWindowFloatingOnTop(ontop)
      }
    }
  }

  // MARK: - Sync with UI in MainWindow

  func notifyMainWindowVideoSizeChanged() {
    DispatchQueue.main.sync {
      self.mainWindow.adjustFrameByVideoSize()
      if self.isInMiniPlayer {
        self.miniPlayer.updateVideoSize()
      }
    }
  }

  // difficult to use option set
  enum SyncUIOption {
    case time
    case timeAndCache
    case playButton
    case volume
    case muteButton
    case chapterList
    case playlist
    case additionalInfo
  }

  @objc func syncUITime() {
    if #available(macOS 10.13, *) {
      if RemoteCommandController.useSystemMediaControl {
        NowPlayingInfoManager.updateInfo()
      }
    }
    if info.isNetworkResource {
      syncUI(.timeAndCache)
    } else {
      syncUI(.time)
    }
    if !isInMiniPlayer &&
      mainWindow.fsState.isFullscreen && mainWindow.displayTimeAndBatteryInFullScreen &&
      !mainWindow.additionalInfoView.isHidden {
        syncUI(.additionalInfo)
    }
  }

  func syncUI(_ option: SyncUIOption) {
    // if window not loaded, ignore
    guard mainWindow.isWindowLoaded else { return }
    Logger.log("Syncing UI \(option)", level: .verbose, subsystem: subsystem)

    switch option {

    case .time:
      info.videoPosition?.second = mpv.getDouble(MPVProperty.timePos)
      if info.isNetworkResource {
        info.videoDuration?.second = mpv.getDouble(MPVProperty.duration)
      }
      info.constrainVideoPosition()
      DispatchQueue.main.async {
        if self.isInMiniPlayer {
          self.miniPlayer.updatePlayTime(withDuration: self.info.isNetworkResource, andProgressBar: true)
        } else {
          self.mainWindow.updatePlayTime(withDuration: self.info.isNetworkResource, andProgressBar: true)
        }
      }

    case .timeAndCache:
      info.videoPosition?.second = mpv.getDouble(MPVProperty.timePos)
      info.videoDuration?.second = mpv.getDouble(MPVProperty.duration)
      info.constrainVideoPosition()
      info.pausedForCache = mpv.getFlag(MPVProperty.pausedForCache)
      info.cacheSize = mpv.getInt(MPVProperty.cacheSize)
      info.cacheUsed = mpv.getInt(MPVProperty.cacheUsed)
      info.cacheSpeed = mpv.getInt(MPVProperty.cacheSpeed)
      info.cacheTime = mpv.getInt(MPVProperty.demuxerCacheTime)
      info.bufferingState = mpv.getInt(MPVProperty.cacheBufferingState)
      DispatchQueue.main.async {
        self.mainWindow.updatePlayTime(withDuration: true, andProgressBar: true)
        self.mainWindow.updateNetworkState()
      }

    case .playButton:
      let pause = mpv.getFlag(MPVOption.PlaybackControl.pause)
      info.isPaused = pause
      DispatchQueue.main.async {
        self.mainWindow.updatePlayButtonState(pause ? .off : .on)
        self.miniPlayer.updatePlayButtonState(pause ? .off : .on)
        if #available(macOS 10.12.2, *) {
          self.touchBarSupport.updateTouchBarPlayBtn()
        }
      }

    case .volume, .muteButton:
      DispatchQueue.main.async {
        self.mainWindow.updateVolume()
        self.miniPlayer.updateVolume()
      }

    case .chapterList:
      DispatchQueue.main.async {
        // this should avoid sending reload when table view is not ready
        if self.isInMiniPlayer ? self.miniPlayer.isPlaylistVisible : self.mainWindow.sideBarStatus == .playlist {
          self.mainWindow.playlistView.chapterTableView.reloadData()
        }
      }

    case .playlist:
      DispatchQueue.main.async {
        if self.isInMiniPlayer ? self.miniPlayer.isPlaylistVisible : self.mainWindow.sideBarStatus == .playlist {
          self.mainWindow.playlistView.playlistTableView.reloadData()
        }
      }

    case .additionalInfo:
      DispatchQueue.main.async {
        let timeString = DateFormatter.localizedString(from: Date(), dateStyle: .none, timeStyle: .short)
        if let capacity = PowerSource.getList().filter({ $0.type == "InternalBattery" }).first?.currentCapacity {
          self.mainWindow.additionalInfoLabel.stringValue = "\(timeString) | \(capacity)%"
        } else {
          self.mainWindow.additionalInfoLabel.stringValue = "\(timeString)"
        }
      }
    }
  }

  func sendOSD(_ osd: OSDMessage, autoHide: Bool = true, accessoryView: NSView? = nil) {
    // querying `mainWindow.isWindowLoaded` will initialize mainWindow unexpectly
    guard mainWindow.isWindowLoaded && Preference.bool(for: .enableOSD) else { return }
    if info.disableOSDForFileLoading {
      guard case .fileStart = osd else {
        return
      }
    }
    DispatchQueue.main.async {
      self.mainWindow.displayOSD(osd, autoHide: autoHide, accessoryView: accessoryView)
    }
  }

  func hideOSD() {
    DispatchQueue.main.async {
      self.mainWindow.hideOSD()
    }
  }

  func errorOpeningFileAndCloseMainWindow() {
    DispatchQueue.main.async {
      Utility.showAlert("error_open")
      self.mainWindow.close()
    }
  }

  func closeMainWindow() {
    DispatchQueue.main.async {
      self.mainWindow.close()
    }
  }

  func generateThumbnails() {
    Logger.log("Getting thumbnails", subsystem: subsystem)
    info.thumbnailsReady = false
    info.thumbnails.removeAll(keepingCapacity: true)
    info.thumbnailsProgress = 0
    if #available(macOS 10.12.2, *) {
      DispatchQueue.main.async {
        self.touchBarSupport.touchBarPlaySlider?.resetCachedThumbnails()
      }
    }
    guard !info.isNetworkResource, let url = info.currentURL else {
      Logger.log("...stopped because cannot get file path", subsystem: subsystem)
      return
    }
    if !Preference.bool(for: .enableThumbnailForRemoteFiles) {
      if let attrs = try? url.resourceValues(forKeys: Set([.volumeIsLocalKey])), !attrs.volumeIsLocal! {
        Logger.log("...stopped because file is on a mounted remote drive", subsystem: subsystem)
        return
      }
    }
    if Preference.bool(for: .enableThumbnailPreview) {
      if let cacheName = info.mpvMd5, ThumbnailCache.fileIsCached(forName: cacheName, forVideo: info.currentURL) {
        Logger.log("Found thumbnail cache", subsystem: subsystem)
        thumbnailQueue.async {
          if let thumbnails = ThumbnailCache.read(forName: cacheName) {
            self.info.thumbnails = thumbnails
            self.info.thumbnailsReady = true
            self.info.thumbnailsProgress = 1
            self.refreshTouchBarSlider()
          } else {
            Logger.log("Cannot read thumbnail from cache", level: .error, subsystem: self.subsystem)
          }
        }
      } else {
<<<<<<< HEAD
        Logger.log("Request new thumbnails", subsystem: subsystem)
        ffmpegController.generateThumbnail(forFile: url.path)
=======
        logger?.debug("Request new thumbnails")
        ffmpegController.generateThumbnailsForFile(atPath: path)
>>>>>>> 536d5269
      }
    }
  }

  func refreshTouchBarSlider() {
    if #available(macOS 10.12.2, *) {
      DispatchQueue.main.async {
        self.touchBarSupport.touchBarPlaySlider?.needsDisplay = true
      }
    }
  }

  // MARK: - Getting info

  func getTrackInfo() {
    info.audioTracks.removeAll(keepingCapacity: true)
    info.videoTracks.removeAll(keepingCapacity: true)
    info.subTracks.removeAll(keepingCapacity: true)
    let trackCount = mpv.getInt(MPVProperty.trackListCount)
    for index in 0..<trackCount {
      // get info for each track
      guard let trackType = mpv.getString(MPVProperty.trackListNType(index)) else { continue }
      let track = MPVTrack(id: mpv.getInt(MPVProperty.trackListNId(index)),
                           type: MPVTrack.TrackType(rawValue: trackType)!,
                           isDefault: mpv.getFlag(MPVProperty.trackListNDefault(index)),
                           isForced: mpv.getFlag(MPVProperty.trackListNForced(index)),
                           isSelected: mpv.getFlag(MPVProperty.trackListNSelected(index)),
                           isExternal: mpv.getFlag(MPVProperty.trackListNExternal(index)))
      track.srcId = mpv.getInt(MPVProperty.trackListNSrcId(index))
      track.title = mpv.getString(MPVProperty.trackListNTitle(index))
      track.lang = mpv.getString(MPVProperty.trackListNLang(index))
      track.codec = mpv.getString(MPVProperty.trackListNCodec(index))
      track.externalFilename = mpv.getString(MPVProperty.trackListNExternalFilename(index))
      track.isAlbumart = mpv.getString(MPVProperty.trackListNAlbumart(index)) == "yes"
      track.decoderDesc = mpv.getString(MPVProperty.trackListNDecoderDesc(index))
      track.demuxW = mpv.getInt(MPVProperty.trackListNDemuxW(index))
      track.demuxH = mpv.getInt(MPVProperty.trackListNDemuxH(index))
      track.demuxFps = mpv.getDouble(MPVProperty.trackListNDemuxFps(index))
      track.demuxChannelCount = mpv.getInt(MPVProperty.trackListNDemuxChannelCount(index))
      track.demuxChannels = mpv.getString(MPVProperty.trackListNDemuxChannels(index))
      track.demuxSamplerate = mpv.getInt(MPVProperty.trackListNDemuxSamplerate(index))

      // add to lists
      switch track.type {
      case .audio:
        info.audioTracks.append(track)
      case .video:
        info.videoTracks.append(track)
      case .sub:
        info.subTracks.append(track)
      default:
        break
      }
    }
  }

  func getSelectedTracks() {
    info.aid = mpv.getInt(MPVOption.TrackSelection.aid)
    info.vid = mpv.getInt(MPVOption.TrackSelection.vid)
    info.sid = mpv.getInt(MPVOption.TrackSelection.sid)
    info.secondSid = mpv.getInt(MPVOption.Subtitles.secondarySid)
  }

  func getPlaylist() {
    info.playlist.removeAll()
    let playlistCount = mpv.getInt(MPVProperty.playlistCount)
    for index in 0..<playlistCount {
      let playlistItem = MPVPlaylistItem(filename: mpv.getString(MPVProperty.playlistNFilename(index))!,
                                         isCurrent: mpv.getFlag(MPVProperty.playlistNCurrent(index)),
                                         isPlaying: mpv.getFlag(MPVProperty.playlistNPlaying(index)),
                                         title: mpv.getString(MPVProperty.playlistNTitle(index)))
      info.playlist.append(playlistItem)
    }
  }

  func getChapters() {
    info.chapters.removeAll()
    let chapterCount = mpv.getInt(MPVProperty.chapterListCount)
    if chapterCount == 0 {
      return
    }
    for index in 0..<chapterCount {
      let chapter = MPVChapter(title:     mpv.getString(MPVProperty.chapterListNTitle(index)),
                               startTime: mpv.getDouble(MPVProperty.chapterListNTime(index)),
                               index:     index)
      info.chapters.append(chapter)
    }
  }

  // MARK: - Notifications

  func postNotification(_ name: Notification.Name) {
    NotificationCenter.default.post(Notification(name: name, object: self))
  }

  // MARK: - Utils

  /**
   Non-nil and non-zero width/height value calculated for video window, from current `dwidth`
   and `dheight` while taking pure audio files and video rotations into consideration.
   */
  var videoSizeForDisplay: (Int, Int) {
    get {
      var width: Int
      var height: Int

      if let w = info.displayWidth, let h = info.displayHeight {
        // when width and height == 0 there's no video track
        width = w == 0 ? AppData.widthWhenNoVideo : w
        height = h == 0 ? AppData.heightWhenNoVideo : h
      } else {
        // we cannot get dwidth and dheight, which is unexpected. This block should never be executed
        // but just in case, let's log the error.
        Logger.log("videoSizeForDisplay: Cannot get dwidth and dheight", level: .warning, subsystem: subsystem)
        width = AppData.widthWhenNoVideo
        height = AppData.heightWhenNoVideo
      }

      // if video has rotation
      let netRotate = mpv.getInt(MPVProperty.videoParamsRotate) - mpv.getInt(MPVOption.Video.videoRotate)
      let rotate = netRotate >= 0 ? netRotate : netRotate + 360
      if rotate == 90 || rotate == 270 {
        swap(&width, &height)
      }
      return (width, height)
    }
  }

  var originalVideoSize: (Int, Int) {
    get {
      if let w = info.videoWidth, let h = info.videoHeight {
        let netRotate = mpv.getInt(MPVProperty.videoParamsRotate) - mpv.getInt(MPVOption.Video.videoRotate)
        let rotate = netRotate >= 0 ? netRotate : netRotate + 360
        if rotate == 90 || rotate == 270 {
          return (h, w)
        } else {
          return (w, h)
        }
      } else {
        return (0, 0)
      }
    }
  }

  func getMediaTitle(withExtension: Bool = true) -> String {
    let mediaTitle = mpv.getString(MPVProperty.mediaTitle)
    let mediaPath = withExtension ? info.currentURL?.path : info.currentURL?.deletingPathExtension().path
    return mediaTitle ?? mediaPath ?? ""
  }

  func getMusicMetadata() -> (title: String, album: String, artist: String) {
    if mpv.getInt(MPVProperty.chapters) > 0 {
      let chapter = mpv.getInt(MPVProperty.chapter)
      let chapterTitle = mpv.getString(MPVProperty.chapterListNTitle(chapter))
      return (
        chapterTitle ?? mpv.getString(MPVProperty.mediaTitle) ?? "",
        mpv.getString("metadata/by-key/album") ?? "",
        mpv.getString("chapter-metadata/by-key/performer") ?? mpv.getString("metadata/by-key/artist") ?? ""
      )
    } else {
      return (
        mpv.getString(MPVProperty.mediaTitle) ?? "",
        mpv.getString("metadata/by-key/album") ?? "",
        mpv.getString("metadata/by-key/artist") ?? ""
      )
    }
  }

  /** Check if there are IINA filters saved in watch_later file. */
  func reloadSavedIINAfilters() {
    // vf
    let videoFilters = mpv.getFilters(MPVProperty.vf)
    for filter in videoFilters {
      guard let label = filter.label else { continue }
      switch label {
      case Constants.FilterName.crop:
        info.cropFilter = filter
        info.unsureCrop = ""
      case Constants.FilterName.flip:
        info.flipFilter = filter
      case Constants.FilterName.mirror:
        info.mirrorFilter = filter
      case Constants.FilterName.delogo:
        info.delogoFilter = filter
      default:
        break
      }
    }
    // af
    let audioFilters = mpv.getFilters(MPVProperty.af)
    for filter in audioFilters {
      guard let label = filter.label else { continue }
      if label.hasPrefix(Constants.FilterName.audioEq) {
        if info.audioEqFilters == nil {
          info.audioEqFilters = Array(repeating: nil, count: 10)
        }
        if let index = Int(String(label.last!)) {
          info.audioEqFilters![index] = filter
        }
      }
    }
  }

  /**
   Get video duration and playback progress, then save it to info.
   It may take some time to run this method, so it should be used in background.
   */
  func refreshCachedVideoProgress(forVideoPath path: String) {
    let duration = FFmpegController.videoDuration(forFileAtPath: path)
    let progress = Utility.playbackProgressFromWatchLater(path.md5)
    info.cachedVideoDurationAndProgress[path] = (
      duration: duration,
      progress: progress?.second
    )
  }

  enum CurrentMediaIsAudioStatus {
    case unknown
    case isAudio
    case notAudio
  }

  var currentMediaIsAudio = CurrentMediaIsAudioStatus.unknown

  func checkCurrentMediaIsAudio() -> CurrentMediaIsAudioStatus {
    guard !info.isNetworkResource else { return .notAudio }
    let noVideoTrack = info.videoTracks.isEmpty
    let noAudioTrack = info.audioTracks.isEmpty
    if noVideoTrack && noAudioTrack {
      return .unknown
    }
    let allVideoTracksAreAlbumCover = !info.videoTracks.contains { !$0.isAlbumart }
    return (noVideoTrack || allVideoTracksAreAlbumCover) ? .isAudio : .notAudio
  }

  static func checkStatusForSleep() {
    for player in playing {
      if !player.info.isPaused {
        SleepPreventer.preventSleep()
        return
      }
    }
    SleepPreventer.allowSleep()
  }
}


extension PlayerCore: FFmpegControllerDelegate {
<<<<<<< HEAD

  func didUpdate(_ thumbnails: [FFThumbnail]?, forFile filename: String, withProgress progress: Int) {
    guard let currentFilePath = info.currentURL?.path, currentFilePath == filename else { return }
    Logger.log("Got new thumbnails, progress \(progress)", subsystem: subsystem)
=======
  func didUpdateThumbnails(_ thumbnails: [FFmpegThumbnail]?, forFileAtPath path: String, withProgress progress: Int) {
    guard let currentFilePath = info.currentURL?.path, currentFilePath == path else { return }
    logger?.debug("Got new thumbnails, progress \(progress)")
>>>>>>> 536d5269
    if let thumbnails = thumbnails {
      info.thumbnails.append(contentsOf: thumbnails)
    }
    info.thumbnailsProgress = Double(progress) / Double(ffmpegController.thumbnailCount)
    refreshTouchBarSlider()
  }

<<<<<<< HEAD
  func didGenerate(_ thumbnails: [FFThumbnail], forFile filename: String, succeeded: Bool) {
    guard let currentFilePath = info.currentURL?.path, currentFilePath == filename else { return }
    Logger.log("Got all thumbnails, succeeded=\(succeeded)", subsystem: subsystem)
    if succeeded {
=======
  func didGenerateThumbnails(_ thumbnails: [FFmpegThumbnail]?, forFileAtPath path: String) {
    guard let currentFilePath = info.currentURL?.path, currentFilePath == path else { return }
    logger?.debug("Got all thumbnails, succeeded=\(thumbnails != nil)")
    if let thumbnails = thumbnails {
>>>>>>> 536d5269
      info.thumbnails = thumbnails
      info.thumbnailsReady = true
      info.thumbnailsProgress = 1
      refreshTouchBarSlider()
      if let cacheName = info.mpvMd5 {
        backgroundQueue.async {
          ThumbnailCache.write(self.info.thumbnails, forName: cacheName, forVideo: self.info.currentURL)
        }
      }
    }
  }
}


@available (macOS 10.13, *)
class NowPlayingInfoManager {
  static let info = MPNowPlayingInfoCenter.default()

  static func updateInfo() {
    var nowPlayingInfo = [String: Any]()
    let activePlayer = PlayerCore.lastActive

    if activePlayer.currentMediaIsAudio == .isAudio {
      nowPlayingInfo[MPMediaItemPropertyMediaType] = MPNowPlayingInfoMediaType.audio.rawValue
      let (title, album, artist) = activePlayer.getMusicMetadata()
      nowPlayingInfo[MPMediaItemPropertyTitle] = title
      nowPlayingInfo[MPMediaItemPropertyAlbumTitle] = album
      nowPlayingInfo[MPMediaItemPropertyArtist] = artist
    } else {
      nowPlayingInfo[MPMediaItemPropertyMediaType] = MPNowPlayingInfoMediaType.video.rawValue
      nowPlayingInfo[MPMediaItemPropertyTitle] = activePlayer.getMediaTitle(withExtension: false)
    }

    let duration = PlayerCore.lastActive.info.videoDuration?.second ?? 0
    nowPlayingInfo[MPMediaItemPropertyPlaybackDuration] = duration
    nowPlayingInfo[MPNowPlayingInfoPropertyElapsedPlaybackTime] = activePlayer.info.videoPosition?.second ?? 0
    nowPlayingInfo[MPNowPlayingInfoPropertyPlaybackRate] = activePlayer.info.playSpeed
    nowPlayingInfo[MPNowPlayingInfoPropertyDefaultPlaybackRate] = 1
    /*
    nowPlayingInfo[MPNowPlayingInfoPropertyPlaybackQueueCount] = activePlayer.mpv.getInt(MPVProperty.playlistCount)
    nowPlayingInfo[MPNowPlayingInfoPropertyPlaybackQueueIndex] = activePlayer.mpv.getInt(MPVProperty.playlistPos)
    nowPlayingInfo[MPNowPlayingInfoPropertyChapterCount] = activePlayer.mpv.getInt(MPVProperty.chapterListCount)
    nowPlayingInfo[MPNowPlayingInfoPropertyChapterNumber] = activePlayer.mpv.getInt(MPVProperty.chapter)
    */
    info.nowPlayingInfo = nowPlayingInfo
  }

  static func updateState(_ state: MPNowPlayingPlaybackState) {
    info.playbackState = state
  }

}<|MERGE_RESOLUTION|>--- conflicted
+++ resolved
@@ -1368,13 +1368,8 @@
           }
         }
       } else {
-<<<<<<< HEAD
         Logger.log("Request new thumbnails", subsystem: subsystem)
-        ffmpegController.generateThumbnail(forFile: url.path)
-=======
-        logger?.debug("Request new thumbnails")
-        ffmpegController.generateThumbnailsForFile(atPath: path)
->>>>>>> 536d5269
+        ffmpegController.generateThumbnailsForFile(atPath: url.path)
       }
     }
   }
@@ -1623,16 +1618,10 @@
 
 
 extension PlayerCore: FFmpegControllerDelegate {
-<<<<<<< HEAD
-
-  func didUpdate(_ thumbnails: [FFThumbnail]?, forFile filename: String, withProgress progress: Int) {
-    guard let currentFilePath = info.currentURL?.path, currentFilePath == filename else { return }
-    Logger.log("Got new thumbnails, progress \(progress)", subsystem: subsystem)
-=======
+  
   func didUpdateThumbnails(_ thumbnails: [FFmpegThumbnail]?, forFileAtPath path: String, withProgress progress: Int) {
     guard let currentFilePath = info.currentURL?.path, currentFilePath == path else { return }
-    logger?.debug("Got new thumbnails, progress \(progress)")
->>>>>>> 536d5269
+    Logger.log("Got new thumbnails, progress \(progress)", subsystem: subsystem)
     if let thumbnails = thumbnails {
       info.thumbnails.append(contentsOf: thumbnails)
     }
@@ -1640,17 +1629,10 @@
     refreshTouchBarSlider()
   }
 
-<<<<<<< HEAD
-  func didGenerate(_ thumbnails: [FFThumbnail], forFile filename: String, succeeded: Bool) {
-    guard let currentFilePath = info.currentURL?.path, currentFilePath == filename else { return }
+  func didGenerateThumbnails(_ thumbnails: [FFmpegThumbnail], forFileAtPath path: String, succeeded: Bool) {
+    guard let currentFilePath = info.currentURL?.path, currentFilePath == path else { return }
     Logger.log("Got all thumbnails, succeeded=\(succeeded)", subsystem: subsystem)
     if succeeded {
-=======
-  func didGenerateThumbnails(_ thumbnails: [FFmpegThumbnail]?, forFileAtPath path: String) {
-    guard let currentFilePath = info.currentURL?.path, currentFilePath == path else { return }
-    logger?.debug("Got all thumbnails, succeeded=\(thumbnails != nil)")
-    if let thumbnails = thumbnails {
->>>>>>> 536d5269
       info.thumbnails = thumbnails
       info.thumbnailsReady = true
       info.thumbnailsProgress = 1
